--- conflicted
+++ resolved
@@ -293,18 +293,9 @@
         offset = index.subs({v: 0 for v in chain(iter_vars, reduction_vars)})
         base_part = index.subs({v: 0 for v in reduction_vars}) - offset
         reduction_part = index.subs({v: 0 for v in iter_vars}) - offset
-<<<<<<< HEAD
-        assert index == offset + base_part + reduction_part, (
-            index,
-            offset,
-            base_part,
-            reduction_part,
-        )
-=======
         assert (
             index == offset + base_part + reduction_part
         ), f"failed to split indexing into base+reduction {index}"
->>>>>>> 26c4c1b5
 
         offset = self.rename_indexing(offset)
         base_part = self.rename_indexing(self.simplify_indexing(base_part))
