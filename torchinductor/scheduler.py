--- conflicted
+++ resolved
@@ -4,10 +4,7 @@
 import functools
 import itertools
 import logging
-<<<<<<< HEAD
 import os
-=======
->>>>>>> 21b0b3f4
 from typing import Any
 from typing import Dict
 from typing import List
