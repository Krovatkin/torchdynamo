import atexit
import os
from collections import defaultdict
from enum import Enum
from functools import partial
from unittest.mock import patch

import torch
from torch.testing._internal.common_device_type import OpDTypes
from torch.testing._internal.common_device_type import instantiate_device_type_tests
from torch.testing._internal.common_device_type import onlyNativeDeviceTypes
from torch.testing._internal.common_device_type import ops
from torch.testing._internal.common_methods_invocations import op_db
from torch.testing._internal.common_utils import TestCase
from torch.testing._internal.common_utils import dtype_abbrs
from torch.testing._internal.common_utils import run_tests
from torch.testing._internal.common_utils import skipCUDAMemoryLeakCheckIf
from torch.testing._internal.common_utils import suppress_warnings

import torchdynamo

from .test_torchinductor import check_model
from .test_torchinductor import check_model_cuda

bf16 = torch.bfloat16  # not tested
f64 = torch.float64
f32 = torch.float32
f16 = torch.float16
i8 = torch.int8  # not tested
i16 = torch.int16  # not tested
i32 = torch.int32
i64 = torch.int64
b8 = torch.bool
u8 = torch.uint8  # not tested

_ops = partial(
    ops, dtypes=OpDTypes.supported, allowed_dtypes=[f16, f32, f64, i32, i64, b8]
)

# Success forces pass; failure forces fail; skip unconditionally skips testing
TestExpect = Enum("TestExpect", ("SUCCESS", "XFAILURE", "SKIP"))

COLLECT_EXPECT = os.getenv("PYTORCH_COLLECT_EXPECT", "0") == "1"
FAIL_ON_SUCCESS = os.getenv("PYTORCH_FAIL_ON_SUCCESS", "1") == "1"
ALL_SAMPLES = os.getenv("PYTORCH_ALL_SAMPLES", "0") == "1"
START = os.getenv("PYTORCH_TEST_RANGE_START", None)
END = os.getenv("PYTORCH_TEST_RANGE_END", None)

if START is not None or END is not None:
    assert END is not None
    assert START is not None
    START = int(START)
    END = int(END)
    assert START < END
else:
    START = 0
    END = len(op_db)

seen_succeeded = defaultdict(dict)
seen_failed = defaultdict(dict)
failed_reasons = defaultdict(set)


def print_seen():
    expected_failures = defaultdict(list)

    def fmt_dtypes(dtypes):
        r = ", ".join(sorted(dtype_abbrs[d] for d in dtypes))
        return "{" + r + "}"

    def process(device_type):
        for op, failed_dtypes in seen_failed[device_type].items():
            succeeded_dtypes = seen_succeeded.get(op, set())
            expected_failures_dtypes = failed_dtypes - succeeded_dtypes

            reasons = ""
            if failed_reasons[op]:
                reasons = "  # " + ", ".join(sorted(failed_reasons[op]))
            if expected_failures_dtypes:
                expected_failures[device_type].append(
                    f'   "{op}": {fmt_dtypes(expected_failures_dtypes)},{reasons}'
                )

        expected_failures[device_type].sort()
        nl = "\n"
        print(
            f"""
inductor_expected_failures_single_sample[\"{device_type}\"] = {{
{nl.join(expected_failures[device_type])}
}}
"""
        )

    process("cpu")
    process("cuda")


if COLLECT_EXPECT:
    atexit.register(print_seen)

inductor_skips = defaultdict(dict)

inductor_skips["cpu"] = {
    "linalg.ldl_solve": {b8, f16, f32, f64, i32, i64},  # segfault
    "linalg.lu_solve": {b8, f16, f32, f64, i32, i64},  # segfault
    "reciprocal": {b8, i32, i64},  # segfault
    "lu_solve": {b8, f16, f32, f64, i32, i64},  # segfault
    "lu_unpack": {b8, f16, f32, f64, i32, i64},  # segfault
    "__rdiv__": {b8, f16, f32, f64, i32, i64},  # flaky
}

inductor_skips["cuda"] = {
    # flaky
    "__rdiv__": {b8, f16, f32, f64, i32, i64},
    "mvlgamma.mvlgamma_p_1": {f16, f32, f64, i32, i64},
    "mvlgamma.mvlgamma_p_3": {f16, f32, f64, i32, i64},
    "mvlgamma.mvlgamma_p_5": {f16, f32, f64, i32, i64},
    "masked.prod": {f16, f32, f64},
    "linalg.vander": {f32, f64},
    "sparse.sampled_addmm": {f32, f64},
    "broadcast_tensors": {f32},
    # Call parameter type does not match function signature!
    "masked.logsumexp": {f64},
    "erf": {f64},
    "logsumexp": {f64},
    "lu_unpack": {f32, f64},  # RuntimeError: CUDA error
    "nn.functional.binary_cross_entropy_with_logits": {f64},
    "nn.functional.gelu": {f64},
    "nn.functional.glu": {f64},
    "nn.functional.poisson_nll_loss": {f64},
    "nn.functional.selu": {f64},
    "nn.functional.silu": {f64},
    "nn.functional.tanhshrink": {f64},
    "nn.functional._scaled_dot_product_attention": {f64},
    "nn.functional.softmin.with_dtype": {b8, f16, f32, f64, i32, i64},
    "nn.functional.pixel_shuffle": {b8, f16, f32, f64, i32, i64},
    "nn.functional.pixel_unshuffle": {b8, f16, f32, f64, i32, i64},
    "nn.functional.softmin.with_dtype": {b8, f16, f32, f64, i32, i64},
    "nn.functional.triplet_margin_loss": {f16},
    "special.log_ndtr": {f64},
    "special.ndtr": {f64},
    "scatter_add": {b8, f16, f32, f64, i32, i64},  # segfault
    "scatter_reduce.amax": {f16, f32, f64, i32, i64},  # segfault
    "scatter_reduce.amin": {f16, f32, f64, i32, i64},  # segfault
    "scatter_reduce.mean": {f16, f32, f64, i32, i64},  # segfault
    "scatter_reduce.prod": {f16, f32, f64, i32, i64},  # segfault
    "scatter_reduce.sum": {b8, i64},  # segfault
    "softmax.with_dtype": {b8, f16, f32, f64, i32, i64},  # segfault
    "nn.functional.kl_div": {f64},  # segfault
    "log_softmax.dtype": {b8, f16, f32, f64, i32, i64},  # segfault
    # Jiterator kernel is not expected to work with inductor
    "jiterator_2inputs_2outputs": {b8, f16, f32, f64, i32, i64},
    "jiterator_4inputs_with_extra_args": {b8, f16, f32, f64, i32, i64},
    "jiterator_binary": {b8, f16, f32, f64, i32, i64},
    "jiterator_binary_return_by_ref": {b8, f16, f32, f64, i32, i64},
    "jiterator_unary": {b8, f16, f32, f64, i32, i64},
    # failed since moving PyTorch pin https://github.com/pytorch/torchdynamo/pull/1453
    "dsplit": {f16, f32, f64},
    "hsplit": {f16, f32, f64},
}


inductor_expected_failures_single_sample = defaultdict(dict)

inductor_expected_failures_single_sample["cpu"] = {
    "T": {b8, f16, f32, f64, i32, i64},
    "H": {b8, f16, f32, f64, i32, i64},
    "mH": {b8, f16, f32, f64, i32, i64},
    "__getitem__": {b8, f16, f32, f64, i32, i64},
    "addr": {f16},
    "allclose": {f16, f32, f64},
    "angle": {f16, f32, f64},
    "argwhere": {b8, f16, f32, f64, i32, i64},
    "bernoulli": {f32, f64},
    "bincount": {i32, i64},
    "chalf": {b8, f16, f32, f64, i32, i64},
    "cholesky": {f32, f64},
    "combinations": {b8, f16, f32, f64, i32, i64},
    "complex": {f16, f32, f64},
    "constant_pad_nd": {f16, f32, f64},
    "copysign": {f16},
    "corrcoef": {f32, f64, i32, i64},
    "cov": {f32, f64, i32, i64},
    "equal": {b8, f16, f32, f64, i32, i64},
    "erf": {b8, f64},
    "fft.fft": {f32, f64},
    "fft.fft2": {b8, f32, f64, i32, i64},
    "fft.fftn": {b8, f32, f64, i32, i64},
    "fft.hfft": {b8, f32, f64, i32, i64},
    "fft.hfft2": {b8, f32, f64, i32, i64},
    "fft.hfftn": {b8, f32, f64, i32, i64},
    "fft.ifft": {f16, f32, f64},
    "fft.ifft2": {b8, f32, f64, i32, i64},
    "fft.ifftn": {b8, f32, f64, i32, i64},
    "fft.ihfft": {f16, f32, f64},
    "fft.ihfft2": {f32, f64},
    "fft.ihfftn": {f32, f64},
    "fft.irfft": {b8, f32, f64, i32, i64},
    "fft.irfft2": {b8, f32, f64, i32, i64},
    "fft.irfftn": {b8, f32, f64, i32, i64},
    "fft.rfft": {f32, f64},
    "fft.rfft2": {f32, f64},
    "fft.rfftn": {f32, f64},
    "index_add": {b8, f16, f32, f64, i32, i64},
    "index_copy": {f16, f32, f64},
    "index_reduce": {f16, f32, f64},
    "istft": {f32, f64},
    "linalg.cholesky": {f32, f64},
    "linalg.cholesky_ex": {f32, f64},
    "linalg.eig": {f32, f64},
    "linalg.eigh": {f32, f64},
    "linalg.eigvals": {f32, f64},
    "linalg.eigvalsh": {f32, f64},
    "linalg.ldl_factor": {f32, f64},
    "linalg.lstsq": {f32, f64},
    "linalg.lstsq.grad_oriented": {f32, f64},
    "linalg.matrix_rank": {f32, f64},
    "linalg.matrix_rank.hermitian": {f32, f64},
    "linalg.svd": {f32, f64},
    "logdet": {f32, f64},
    "masked.norm": {f16},
    "masked_fill": {f16},
    "masked_scatter": {f16, f32, f64},
    "masked_select": {b8, f16, f32, f64, i32, i64},
    "max.reduction_no_dim": {f16},
    "max.reduction_with_dim": {b8, f16},
    "min.reduction_no_dim": {f16},
    "min.reduction_with_dim": {b8, f16},
    "multinomial": {f32, f64},
    "mvlgamma.mvlgamma_p_1": {f32, f64},
    "mvlgamma.mvlgamma_p_3": {f32, f64},
    "mvlgamma.mvlgamma_p_5": {f32, f64},
    "nan_to_num": {f16},
    "nanquantile": {f32, f64},
    "nn.functional.avg_pool1d": {i64},
    "nn.functional.avg_pool2d": {i64},
    "nn.functional.adaptive_avg_pool2d": {f16},
    "nn.functional.ctc_loss": {f32, f64},
    "nn.functional.dropout": {f32, f64},
    "nn.functional.gaussian_nll_loss": {f32, f64},
    "nn.functional.gelu": {f64},
    "nn.functional.huber_loss": {f16, f32, f64},
    "nn.functional.local_response_norm": {i64},
    "nn.functional.one_hot": {i64},
    "nn.functional.pairwise_distance": {f16},
    "nn.functional.rrelu": {f32, f64},
    "nn.functional.triplet_margin_with_distance_loss": {f32, f64, i32, i64},
    "nonzero": {b8, f16, f32, f64, i32, i64},
    "normal": {f16, f32, f64},
    "normal.number_mean": {f16, f32, f64},
    "pca_lowrank": {f32, f64},
    "pinverse": {f32, f64},
    "polar": {f32, f64},
    "quantile": {f32, f64},
    "rand_like": {f16, f32, f64},
    "randint_like": {f16, f32, f64, i32, i64},
    "randn_like": {f16, f32, f64},
    "repeat_interleave": {b8, f16, f32, f64, i32, i64},
    "scatter_add": {f16},
    "scatter_reduce.amax": {b8, f16, f32, f64, i32, i64},
    "scatter_reduce.amin": {b8, f16, f32, f64, i32, i64},
    "scatter_reduce.mean": {f16, f32, f64, i32, i64},
    "scatter_reduce.prod": {b8, f16, f32, f64, i32, i64},
    "scatter_reduce.sum": {f16},
    "segment_reduce.lengths": {f16, f32, f64},
    "segment_reduce.offsets": {f16, f32, f64},
    "sgn": {f16, f32, f64},
    "sparse.sampled_addmm": {f32, f64},
    "stft": {f32, f64},
    "svd": {f32, f64},
    "svd_lowrank": {f32, f64},
    "tensor_split": {b8, f16, f32, f64, i32, i64},
    "to": {b8, f16, f32, f64, i32, i64},
    "to_sparse": {f32, f64},
    "tril": {f16},
    "triu": {f16},
    "uniform": {f16, f32, f64},
    "unique": {b8, f32, f64, i32, i64},
    "unique_consecutive": {b8, f32, f64, i32, i64},
    "var": {f16},
    "var_mean": {f16},
    "view_as_complex": {f16, f32, f64},
}


inductor_expected_failures_single_sample["cuda"] = {
    "T": {b8, f16, f32, f64, i32, i64},
    "H": {b8, f16, f32, f64, i32, i64},
    "mH": {b8, f16, f32, f64, i32, i64},
    "__getitem__": {b8, f16, f32, f64, i32, i64},
    "allclose": {f16, f32, f64},
    "angle": {f32, f64},
    "argwhere": {b8, f16, f32, f64, i32, i64},
    "baddbmm": {f16},
    "bernoulli": {f16, f32, f64},
    "bincount": {i32, i64},
    "chalf": {b8, f16, f32, f64, i32, i64},
    "cholesky": {f32, f64},
    "combinations": {b8, f16, f32, f64, i32, i64},
    "complex": {f16, f32, f64},
    "corrcoef": {f16, f32, f64, i32, i64},
    "cov": {f16, f32, f64, i32, i64},
    "equal": {b8, f16, f32, f64, i32, i64},
    "erf": {b8},
    "fft.fft": {f16, f32, f64},
    "fft.fft2": {b8, f16, f32, f64, i32, i64},
    "fft.fftn": {b8, f16, f32, f64, i32, i64},
    "fft.hfft": {b8, f16, f32, f64, i32, i64},
    "fft.hfft2": {b8, f16, f32, f64, i32, i64},
    "fft.hfftn": {b8, f16, f32, f64, i32, i64},
    "fft.ifft": {b8, f16, f32, f64, i32, i64},
    "fft.ifft2": {b8, f16, f32, f64, i32, i64},
    "fft.ifftn": {b8, f16, f32, f64, i32, i64},
    "fft.ihfft": {b8, f16, f32, f64, i32, i64},
    "fft.ihfft2": {f16, f32, f64},
    "fft.ihfftn": {f16, f32, f64},
    "fft.irfft": {b8, f16, f32, f64, i32, i64},
    "fft.irfft2": {b8, f16, f32, f64, i32, i64},
    "fft.irfftn": {b8, f16, f32, f64, i32, i64},
    "fft.rfft": {f16, f32, f64},
    "fft.rfft2": {f16, f32, f64},
    "fft.rfftn": {f16, f32, f64},
    "index_add": {b8, f16, f32, f64, i32, i64},
    "index_copy": {f16, f32, f64},
    "index_reduce": {f16, f32, f64},
    "istft": {f32, f64},
    "linalg.cholesky": {f32, f64},
    "linalg.cholesky_ex": {f32, f64},
    "linalg.eig": {f32, f64},
    "linalg.eigh": {f32, f64},
    "linalg.eigvals": {f32, f64},
    "linalg.eigvalsh": {f32, f64},
    "linalg.ldl_factor": {f32, f64},
    "linalg.lstsq": {f32, f64},
    "linalg.lstsq.grad_oriented": {f32, f64},
    "linalg.matrix_rank": {f32, f64},
    "linalg.matrix_rank.hermitian": {f32, f64},
    "linalg.pinv.hermitian": {f32, f64},
    "linalg.svd": {f32, f64},
    "masked.argmax": {f16, f32, f64, i32},
    "masked.argmin": {f16, f32, f64, i32},
    "masked_scatter": {f16, f32, f64},
    "masked_select": {b8, f16, f32, f64, i32, i64},
    "max.reduction_with_dim": {b8, i32, i64},
    "min.reduction_with_dim": {b8, i32, i64},
    "multinomial": {f16, f32, f64},
    "nn.functional.adaptive_avg_pool2d": {f16},
    "nn.functional._scaled_dot_product_attention": {f64},
    "nn.functional.ctc_loss": {f32, f64},
    "nn.functional.grid_sample": {f16},
    "nn.functional.gaussian_nll_loss": {f16, f32, f64},
    "nn.functional.huber_loss": {f16, f32, f64},
    "nn.functional.one_hot": {i64},
    "nn.functional.pairwise_distance": {f16, f32, f64},
    "nn.functional.rrelu": {f16, f32, f64},
<<<<<<< HEAD
    "nn.functional.triplet_margin_loss": {f64},
=======
>>>>>>> f5aeef71
    "nn.functional.triplet_margin_with_distance_loss": {f16, f32, f64, i32, i64},
    "nonzero": {b8, f16, f32, f64, i32, i64},
    "normal": {f16, f32, f64},
    "normal.number_mean": {f16, f32, f64},
    "pca_lowrank": {f32, f64},
    "pinverse": {f32, f64},
    "polar": {f32, f64},
    "pow": {i32, i64},
    "rand_like": {f16, f32, f64},
    "randint_like": {f16, f32, f64, i32, i64},
    "randn_like": {f16, f32, f64},
    "repeat_interleave": {b8, f16, f32, f64, i32, i64},
    "round.decimals_3": {f16},
    "segment_reduce.lengths": {f16, f32, f64},
    "segment_reduce.offsets": {f16, f32, f64},
    "sgn": {f16, f32, f64},
    "stft": {f32, f64},
    "svd": {f32, f64},
    "svd_lowrank": {f32, f64},
    "tensor_split": {b8, f16, f32, f64, i32, i64},
    "to": {b8, f16, f32, f64, i32, i64},
    "to_sparse": {f16, f32, f64},
    "uniform": {f16, f32, f64},
    "unique": {b8, f16, f32, f64, i32, i64},
    "unique_consecutive": {b8, f16, f32, f64, i32, i64},
    "view_as_complex": {f16, f32, f64},
}

inductor_should_fail_with_exception = defaultdict(dict)

inductor_should_fail_with_exception["cpu"] = {}


inductor_should_fail_with_exception["cuda"] = {
    "__rpow__": {
        i32: "Pow input must be floating point.",
        i64: "Pow input must be floating point.",
    }
}


def wrapper_set_seed(op, *args, **kwargs):
    """Wrapper to set seed manually for some functions like dropout
    See: https://github.com/pytorch/pytorch/pull/62315#issuecomment-896143189 for more details.
    """
    torch.manual_seed(42)
    return op(*args, **kwargs)


torch.testing._internal.common_methods_invocations.wrapper_set_seed = wrapper_set_seed

# key can be either op_name, or (op_name, deivce_type), or (op_name, device_type, dtype)
inductor_override_kwargs = {
    # the return value of empty is undefined
    "empty": {"assert_equal": False},
    "empty_like": {"assert_equal": False},
    "new_empty": {"assert_equal": False},
    "new_empty_strided": {"assert_equal": False},
    "randn": {"assert_equal": False},
    "nn.functional.tanhshrink": {"assert_equal": False},
}


class TestInductorOpInfo(TestCase):
    check_model = check_model
    check_model_cuda = check_model_cuda

    @onlyNativeDeviceTypes
    @suppress_warnings
    @skipCUDAMemoryLeakCheckIf(
        True
    )  # inductor kernels failing this test intermittently
    @_ops(op_db[START:END])
    @patch("torchdynamo.config.raise_on_unsafe_aot_autograd", True)
    def test_comprehensive(self, device, dtype, op):
        torchdynamo.reset()
        with torch.no_grad():
            torch.cuda.empty_cache()
        op_name = op.name
        if op.variant_test_name:
            op_name += f".{op.variant_test_name}"

        device_type = torch.device(device).type

        assert device_type in ("cuda", "cpu")

        # with open("test_output.txt", "a") as f:
        #     print(f"CONSIDERING OP {op_name} on {device_type} with {dtype} |
        # {inductor_skips[device_type].get(op_name, set())}", flush=True, file=f)
        #     print(f"CONSIDERING OP {op_name} on {device_type} with {dtype} |
        # {inductor_skips[device_type].get(op_name, set())}", flush=True)
        if dtype in inductor_skips[device_type].get(op_name, set()):
            test_expect = TestExpect.SKIP
            # with open("test_output.txt", "a") as f:
            #     print(f"SKIPPING OP {op_name} on {device_type}", flush=True, file=f)
            #     print(f"SKIPPING OP {op_name} on {device_type}", flush=True)
            self.skipTest(f"{op_name} in {dtype} not supported")
        elif dtype in inductor_expected_failures_single_sample[device_type].get(
            op_name, set()
        ):
            test_expect = TestExpect.XFAILURE
        else:
            test_expect = TestExpect.SUCCESS

        additional_kwargs = {}
        if op_name in inductor_override_kwargs:
            additional_kwargs = inductor_override_kwargs[op_name]
        elif (op_name, device_type) in inductor_override_kwargs:
            additional_kwargs = inductor_override_kwargs[(op_name, device_type)]
        elif (op_name, device_type, dtype) in inductor_override_kwargs:
            additional_kwargs = inductor_override_kwargs[(op_name, device_type, dtype)]

        func = op.get_op()

        def fn(*args, **kwargs):
            return func(*args, **kwargs)

        requires_grad = (
            op.supports_autograd
            and dtype in op.supported_backward_dtypes(device_type)
            # TODO: OpInfo really ought to error out for this case, but it's
            # not exercised in test_ops_gradients atm.  The problem is not
            # complex32 per-se (which is supported by data movement only ops)
            # but that when we do backwards we expect other ops like add to work
            and not dtype == torch.complex32
        )
        samples = op.sample_inputs(device, dtype, requires_grad=requires_grad)

        if not ALL_SAMPLES:
            if isinstance(samples, (list, tuple)):
                samples = [samples[0]]
            else:
                samples = [next(samples)]

        for sample_input in samples:
            args = [sample_input.input] + list(sample_input.args)
            kwargs = sample_input.kwargs

            try:
                # UNCOMMENT TO DEBUG SEGFAULTS
                # with open("test_output.txt", "a") as f:
                #     print(f"RUNNING OP {op_name} on {device_type} with {dtype}", flush=True, file=f)
                #     print(f"RUNNING OP {op_name} on {device_type} with {dtype}", flush=True)
                if device_type == "cuda":
                    # opinfo test case have already place the input on the correct device
                    # so we don't need do additional copy by setting copy_to_cuda=False
                    self.check_model_cuda(
                        fn,
                        args,
                        kwargs,
                        check_lowp=False,
                        nopython=True,
                        copy_to_cuda=False,
                        reference_in_float=False,
                        **additional_kwargs,
                    )
                elif device_type == "cpu":
                    self.check_model(
                        fn,
                        args,
                        kwargs,
                        check_lowp=False,
                        nopython=True,
                        **additional_kwargs,
                    )

            except Exception as e:

                if test_expect is TestExpect.XFAILURE:
                    return

                seen_failed[device_type].setdefault(op_name, set()).add(dtype)

                if COLLECT_EXPECT:
                    return

                known_failure = False
                if dtype in inductor_should_fail_with_exception[device_type].get(
                    op_name, set()
                ):
                    failure = inductor_should_fail_with_exception[device_type][op_name][
                        dtype
                    ]
                    if failure in str(e):
                        known_failure = True

                if not known_failure:
                    raise e
            else:
                # UNCOMMENT TO DEBUG SEGFAULTS
                # with open("test_output.txt", "a") as f:
                #     print(
                #         f"SUCCEEDED OP {op_name} on {device_type} with {dtype}",
                #         flush=True,
                #         file=f,
                #     )
                seen_succeeded[device_type].setdefault(op_name, set()).add(dtype)

            if test_expect is TestExpect.XFAILURE and not COLLECT_EXPECT:
                if FAIL_ON_SUCCESS:
                    raise RuntimeError(
                        f"unexpected success {op_name}, {dtype}, {device_type}"
                    )


instantiate_device_type_tests(TestInductorOpInfo, globals())

if __name__ == "__main__":
    torchdynamo.config.raise_on_assertion_error = True
    run_tests()<|MERGE_RESOLUTION|>--- conflicted
+++ resolved
@@ -353,10 +353,7 @@
     "nn.functional.one_hot": {i64},
     "nn.functional.pairwise_distance": {f16, f32, f64},
     "nn.functional.rrelu": {f16, f32, f64},
-<<<<<<< HEAD
     "nn.functional.triplet_margin_loss": {f64},
-=======
->>>>>>> f5aeef71
     "nn.functional.triplet_margin_with_distance_loss": {f16, f32, f64, i32, i64},
     "nonzero": {b8, f16, f32, f64, i32, i64},
     "normal": {f16, f32, f64},
