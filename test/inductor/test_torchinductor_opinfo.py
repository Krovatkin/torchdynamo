import atexit
import os
from collections import defaultdict
from enum import Enum
from functools import partial
from unittest.mock import patch

import torch
from torch.testing._internal.common_device_type import OpDTypes
from torch.testing._internal.common_device_type import instantiate_device_type_tests
from torch.testing._internal.common_device_type import onlyNativeDeviceTypes
from torch.testing._internal.common_device_type import ops
from torch.testing._internal.common_methods_invocations import op_db
from torch.testing._internal.common_utils import TestCase
from torch.testing._internal.common_utils import dtype_abbrs
from torch.testing._internal.common_utils import run_tests
from torch.testing._internal.common_utils import skipCUDAMemoryLeakCheckIf
from torch.testing._internal.common_utils import suppress_warnings

import torchdynamo

from .test_torchinductor import check_model
from .test_torchinductor import check_model_cuda

bf16 = torch.bfloat16  # not tested
f64 = torch.float64
f32 = torch.float32
f16 = torch.float16
i8 = torch.int8  # not tested
i16 = torch.int16  # not tested
i32 = torch.int32
i64 = torch.int64
b8 = torch.bool
u8 = torch.uint8  # not tested

_ops = partial(
    ops, dtypes=OpDTypes.supported, allowed_dtypes=[f16, f32, f64, i32, i64, b8]
)

# Success forces pass; failure forces fail; skip unconditionally skips testing
TestExpect = Enum("TestExpect", ("SUCCESS", "XFAILURE", "SKIP"))

COLLECT_EXPECT = os.getenv("PYTORCH_COLLECT_EXPECT", "0") == "1"
FAIL_ON_SUCCESS = os.getenv("PYTORCH_FAIL_ON_SUCCESS", "1") == "1"
ALL_SAMPLES = os.getenv("PYTORCH_ALL_SAMPLES", "0") == "1"
START = os.getenv("PYTORCH_TEST_RANGE_START", None)
END = os.getenv("PYTORCH_TEST_RANGE_END", None)

if START is not None or END is not None:
    assert END is not None
    assert START is not None
    START = int(START)
    END = int(END)
    assert START < END
else:
    START = 0
    END = len(op_db)

seen_succeeded = defaultdict(dict)
seen_failed = defaultdict(dict)
failed_reasons = defaultdict(set)


def print_seen():
    expected_failures = defaultdict(list)

    def fmt_dtypes(dtypes):
        r = ", ".join(sorted(dtype_abbrs[d] for d in dtypes))
        return "{" + r + "}"

    def process(device_type):
        for op, failed_dtypes in seen_failed[device_type].items():
            succeeded_dtypes = seen_succeeded.get(op, set())
            expected_failures_dtypes = failed_dtypes - succeeded_dtypes

            reasons = ""
            if failed_reasons[op]:
                reasons = "  # " + ", ".join(sorted(failed_reasons[op]))
            if expected_failures_dtypes:
                expected_failures[device_type].append(
                    f'   "{op}": {fmt_dtypes(expected_failures_dtypes)},{reasons}'
                )

        expected_failures[device_type].sort()
        nl = "\n"
        print(
            f"""
inductor_expected_failures_single_sample[\"{device_type}\"] = {{
{nl.join(expected_failures[device_type])}
}}
"""
        )

    process("cpu")
    process("cuda")


if COLLECT_EXPECT:
    atexit.register(print_seen)

inductor_skips = defaultdict(dict)

inductor_skips["cpu"] = {
    "linalg.ldl_solve": {b8, f16, f32, f64, i32, i64},  # segfault
    "linalg.lu_solve": {b8, f16, f32, f64, i32, i64},  # segfault
    "reciprocal": {b8, i32, i64},  # segfault
    "lu_solve": {b8, f16, f32, f64, i32, i64},  # segfault
    "lu_unpack": {b8, f16, f32, f64, i32, i64},  # segfault
    "__rdiv__": {b8, f16, f32, f64, i32, i64},  # flaky
}

inductor_skips["cuda"] = {
    # flaky
    "__rdiv__": {b8, f16, f32, f64, i32, i64},
    "masked.prod": {f16, f32, f64},
    "linalg.vander": {f32, f64},
    "sparse.sampled_addmm": {f32, f64},
    "broadcast_tensors": {f16, f32, f64},
    # Call parameter type does not match function signature!
    "masked.logsumexp": {f64},
    "erf": {f64},
    "logsumexp": {f64},
    "lu_unpack": {f32, f64},  # RuntimeError: CUDA error
    "nn.functional.binary_cross_entropy_with_logits": {f64},
    "nn.functional.gelu": {f64},
    "nn.functional.glu": {f64},
<<<<<<< HEAD
    "nn.functional.poisson_nll_loss": {f64},
    "nn.functional.selu": {f64},
    "nn.functional.silu": {f64},
    "nn.functional.tanhshrink": {f16, f64},
    "nn.functional.conv_transpose3d": {f16, f64},
    "nn.functional._scaled_dot_product_attention": {f64},
    "nn.functional.softmin.with_dtype": {b8, f16, f32, f64, i32, i64},
=======
>>>>>>> 5cf1d0c7
    "nn.functional.pixel_shuffle": {b8, f16, f32, f64, i32, i64},
    "nn.functional.pixel_unshuffle": {b8, f16, f32, f64, i32, i64},
    "nn.functional.triplet_margin_loss": {f16},
    "special.ndtr": {f64},
    "log_softmax.dtype": {b8, f16, f32, f64, i32, i64},  # segfault
    # Jiterator kernel is not expected to work with inductor
    "jiterator_2inputs_2outputs": {b8, f16, f32, f64, i32, i64},
    "jiterator_4inputs_with_extra_args": {b8, f16, f32, f64, i32, i64},
    "jiterator_binary": {b8, f16, f32, f64, i32, i64},
    "jiterator_binary_return_by_ref": {b8, f16, f32, f64, i32, i64},
    "jiterator_unary": {b8, f16, f32, f64, i32, i64},
    # failed since moving PyTorch pin https://github.com/pytorch/torchdynamo/pull/1453
    "dsplit": {f16, f32, f64},
    "hsplit": {f16, f32, f64},
}


inductor_expected_failures_single_sample = defaultdict(dict)

inductor_expected_failures_single_sample["cpu"] = {
    "T": {b8, f16, f32, f64, i32, i64},
    "H": {b8, f16, f32, f64, i32, i64},
    "mH": {b8, f16, f32, f64, i32, i64},
    "mT": {b8, f16, f32, f64, i32, i64},
    "__getitem__": {b8, f16, f32, f64, i32, i64},
    "addr": {f16},
    "allclose": {f16, f32, f64},
    "angle": {f16, f32, f64},
    "argwhere": {b8, f16, f32, f64, i32, i64},
    "bernoulli": {f32, f64},
    "bincount": {i32, i64},
    "chalf": {b8, f16, f32, f64, i32, i64},
    "cholesky": {f32, f64},
    "combinations": {b8, f16, f32, f64, i32, i64},
    "complex": {f16, f32, f64},
    "constant_pad_nd": {f16, f32, f64},
    "copysign": {f16},
    "corrcoef": {f32, f64, i32, i64},
    "cov": {f32, f64, i32, i64},
    "equal": {b8, f16, f32, f64, i32, i64},
    "erf": {b8, f64},
    "fft.fft": {f32, f64},
    "fft.fft2": {b8, f32, f64, i32, i64},
    "fft.fftn": {b8, f32, f64, i32, i64},
    "fft.hfft": {b8, f32, f64, i32, i64},
    "fft.hfft2": {b8, f32, f64, i32, i64},
    "fft.hfftn": {b8, f32, f64, i32, i64},
    "fft.ifft": {b8, f16, f32, f64, i32, i64},
    "fft.ifft2": {b8, f32, f64, i32, i64},
    "fft.ifftn": {b8, f32, f64, i32, i64},
    "fft.ihfft": {b8, f16, f32, f64, i32, i64},
    "fft.ihfft2": {f32, f64},
    "fft.ihfftn": {f32, f64},
    "fft.irfft": {b8, f32, f64, i32, i64},
    "fft.irfft2": {b8, f32, f64, i32, i64},
    "fft.irfftn": {b8, f32, f64, i32, i64},
    "fft.rfft": {f32, f64},
    "fft.rfft2": {f32, f64},
    "fft.rfftn": {f32, f64},
    "index_add": {f16, f32, f64},
    "index_copy": {f16, f32, f64},
    "index_put": {f16, f32, f64},
    "index_reduce": {f16, f32, f64},
    "istft": {f32, f64},
    "linalg.cholesky": {f32, f64},
    "linalg.cholesky_ex": {f32, f64},
    "linalg.eig": {f32, f64},
    "linalg.eigh": {f32, f64},
    "linalg.eigvals": {f32, f64},
    "linalg.eigvalsh": {f32, f64},
    "linalg.ldl_factor": {f32, f64},
    "linalg.lstsq": {f32, f64},
    "linalg.lstsq.grad_oriented": {f32, f64},
    "linalg.matrix_rank": {f32, f64},
    "linalg.matrix_rank.hermitian": {f32, f64},
    "linalg.svd": {f32, f64},
    "logdet": {f32, f64},
    "masked.norm": {f16},
    "masked_fill": {f16},
    "masked_scatter": {f16, f32, f64},
    "masked_select": {b8, f16, f32, f64, i32, i64},
    "max.reduction_no_dim": {f16},
    "max.reduction_with_dim": {b8, f16},
    "min.reduction_no_dim": {f16},
    "min.reduction_with_dim": {b8, f16},
    "multinomial": {f32, f64},
    "nan_to_num": {f16},
    "nanquantile": {f32, f64},
    "nn.functional.avg_pool1d": {i64},
    "nn.functional.avg_pool2d": {i64},
    "nn.functional.adaptive_avg_pool2d": {f16},
    "nn.functional.ctc_loss": {f32, f64},
    "nn.functional.gaussian_nll_loss": {f32, f64},
    "nn.functional.gelu": {f64},
    "nn.functional.huber_loss": {f16, f32, f64},
    "nn.functional.local_response_norm": {i64},
    "nn.functional.one_hot": {i64},
    "nn.functional.pairwise_distance": {f16},
    "nn.functional.rrelu": {f32, f64},
    "nn.functional.triplet_margin_with_distance_loss": {f32, f64, i32, i64},
    "nonzero": {b8, f16, f32, f64, i32, i64},
    "normal": {f16, f32, f64},
    "normal.number_mean": {f16, f32, f64},
    "pca_lowrank": {f32, f64},
    "pinverse": {f32, f64},
    "polar": {f32, f64},
    "quantile": {f32, f64},
    "rand_like": {f16, f32, f64},
    "randint_like": {f16, f32, f64, i32, i64},
    "randn_like": {f16, f32, f64},
    "repeat_interleave": {b8, f16, f32, f64, i32, i64},
    "scatter_add": {f16},
    "scatter_reduce.sum": {f16},
    "scatter_reduce.prod": {f16, f32, f64},
    "segment_reduce.lengths": {f16, f32, f64},
    "segment_reduce.offsets": {f16, f32, f64},
    "sgn": {f16, f32, f64},
    "sparse.sampled_addmm": {f32, f64},
    "stft": {f32, f64},
    "svd": {f32, f64},
    "svd_lowrank": {f32, f64},
    "tensor_split": {b8, f16, f32, f64, i32, i64},
    "to": {b8, f16, f32, f64, i32, i64},
    "to_sparse": {f32, f64},
    "tril": {f16},
    "triu": {f16},
    "uniform": {f16, f32, f64},
    "unique": {b8, f32, f64, i32, i64},
    "unique_consecutive": {b8, f32, f64, i32, i64},
    "var": {f16},
    "var_mean": {f16},
    "view_as_complex": {f16, f32, f64},
}


inductor_expected_failures_single_sample["cuda"] = {
    "T": {b8, f16, f32, f64, i32, i64},
    "H": {b8, f16, f32, f64, i32, i64},
    "mH": {b8, f16, f32, f64, i32, i64},
    "mT": {b8, f16, f32, f64, i32, i64},
    "__getitem__": {b8, f16, f32, f64, i32, i64},
    "allclose": {f16, f32, f64},
    "angle": {f32, f64},
    "argwhere": {b8, f16, f32, f64, i32, i64},
    "baddbmm": {f16},
    "bernoulli": {f16, f32, f64},
    "bincount": {i32, i64},
    "chalf": {b8, f16, f32, f64, i32, i64},
    "cholesky": {f32, f64},
    "combinations": {b8, f16, f32, f64, i32, i64},
    "complex": {f16, f32, f64},
    "corrcoef": {f16, f32, f64, i32, i64},
    "cov": {f16, f32, f64, i32, i64},
    "equal": {b8, f16, f32, f64, i32, i64},
    "erf": {b8},
    "fft.fft": {f16, f32, f64},
    "fft.fft2": {b8, f16, f32, f64, i32, i64},
    "fft.fftn": {b8, f16, f32, f64, i32, i64},
    "fft.hfft": {b8, f16, f32, f64, i32, i64},
    "fft.hfft2": {b8, f16, f32, f64, i32, i64},
    "fft.hfftn": {b8, f16, f32, f64, i32, i64},
    "fft.ifft": {b8, f16, f32, f64, i32, i64},
    "fft.ifft2": {b8, f16, f32, f64, i32, i64},
    "fft.ifftn": {b8, f16, f32, f64, i32, i64},
    "fft.ihfft": {b8, f16, f32, f64, i32, i64},
    "fft.ihfft2": {f16, f32, f64},
    "fft.ihfftn": {f16, f32, f64},
    "fft.irfft": {b8, f16, f32, f64, i32, i64},
    "fft.irfft2": {b8, f16, f32, f64, i32, i64},
    "fft.irfftn": {b8, f16, f32, f64, i32, i64},
    "fft.rfft": {f16, f32, f64},
    "fft.rfft2": {f16, f32, f64},
    "fft.rfftn": {f16, f32, f64},
    "index_add": {f16, f32, f64},
    "index_copy": {f16, f32, f64},
    "index_put": {f16, f32, f64},
    "index_reduce": {f16, f32, f64},
    "istft": {f32, f64},
    "linalg.cholesky": {f32, f64},
    "linalg.cholesky_ex": {f32, f64},
    "linalg.eig": {f32, f64},
    "linalg.eigh": {f32, f64},
    "linalg.eigvals": {f32, f64},
    "linalg.eigvalsh": {f32, f64},
    "linalg.ldl_factor": {f32, f64},
    "linalg.lstsq": {f32, f64},
    "linalg.lstsq.grad_oriented": {f32, f64},
    "linalg.matrix_rank": {f32, f64},
    "linalg.matrix_rank.hermitian": {f32, f64},
    "linalg.pinv.hermitian": {f32, f64},
    "linalg.svd": {f32, f64},
    "masked.argmax": {f16, f32, f64, i32},
    "masked.argmin": {f16, f32, f64, i32},
    "masked_scatter": {f16, f32, f64},
    "masked_select": {b8, f16, f32, f64, i32, i64},
    "max.reduction_with_dim": {b8, i32, i64},
    "min.reduction_with_dim": {b8, i32, i64},
    "multinomial": {f16, f32, f64},
    "nn.functional.adaptive_avg_pool2d": {f16},
    "nn.functional._scaled_dot_product_attention": {f64},
    "nn.functional.ctc_loss": {f32, f64},
    "nn.functional.grid_sample": {f16},
    "nn.functional.gaussian_nll_loss": {f16, f32, f64},
    "nn.functional.huber_loss": {f16, f32, f64},
    "nn.functional.one_hot": {i64},
    "nn.functional.rrelu": {f16, f32, f64},
    "nn.functional.triplet_margin_with_distance_loss": {f16, f32, f64, i32, i64},
    "nonzero": {b8, f16, f32, f64, i32, i64},
    "normal": {f16, f32, f64},
    "normal.number_mean": {f16, f32, f64},
    "pca_lowrank": {f32, f64},
    "pinverse": {f32, f64},
    "polar": {f32, f64},
    "pow": {i32, i64},
    "rand_like": {f16, f32, f64},
    "randint_like": {f16, f32, f64, i32, i64},
    "randn_like": {f16, f32, f64},
    "repeat_interleave": {b8, f16, f32, f64, i32, i64},
    "round.decimals_3": {f16},
    "scatter_reduce.prod": {f16, f32, f64},
    "segment_reduce.lengths": {f16, f32, f64},
    "segment_reduce.offsets": {f16, f32, f64},
    "sgn": {f16, f32, f64},
    "stft": {f32, f64},
    "svd": {f32, f64},
    "svd_lowrank": {f32, f64},
    "tensor_split": {b8, f16, f32, f64, i32, i64},
    "to": {b8, f16, f32, f64, i32, i64},
    "to_sparse": {f16, f32, f64},
    "uniform": {f16, f32, f64},
    "unique": {b8, f16, f32, f64, i32, i64},
    "unique_consecutive": {b8, f16, f32, f64, i32, i64},
    "view_as_complex": {f16, f32, f64},
}

inductor_should_fail_with_exception = defaultdict(dict)

inductor_should_fail_with_exception["cpu"] = {}


inductor_should_fail_with_exception["cuda"] = {
    "__rpow__": {
        i32: "Pow input must be floating point.",
        i64: "Pow input must be floating point.",
    }
}


def wrapper_set_seed(op, *args, **kwargs):
    """Wrapper to set seed manually for some functions like dropout
    See: https://github.com/pytorch/pytorch/pull/62315#issuecomment-896143189 for more details.
    """
    torch.manual_seed(42)
    return op(*args, **kwargs)


torch.testing._internal.common_methods_invocations.wrapper_set_seed = wrapper_set_seed

# This file does a global patch to `disable_global_flags()` - which we should not invoke in non testing cases.
torchdynamo.variables.torch.tensor_dunder_fns.append(
    torch.testing._internal.common_utils.disable_functorch
)

# key can be either op_name, or (op_name, deivce_type), or (op_name, device_type, dtype)
inductor_override_kwargs = {
    # the return value of empty is undefined
    "empty": {"assert_equal": False},
    "empty_like": {"assert_equal": False},
    "new_empty": {"assert_equal": False},
    "new_empty_strided": {"assert_equal": False},
<<<<<<< HEAD
    "randn": {"assert_equal": False},
=======
    ("nn.functional.tanhshrink", "cuda", f16): {"atol": 3e-4, "rtol": 0.001},
>>>>>>> 5cf1d0c7
}

# Always test with all sample for following ops
inductor_all_samples = {
    "softmax.with_dtype",
    "index_add",
    "index_put",
    "index_copy",
    "scatter_reduce.sum",
}


class TestInductorOpInfo(TestCase):
    check_model = check_model
    check_model_cuda = check_model_cuda

    @onlyNativeDeviceTypes
    @suppress_warnings
    @skipCUDAMemoryLeakCheckIf(
        True
    )  # inductor kernels failing this test intermittently
    @_ops(op_db[START:END])
    @patch("torchdynamo.config.raise_on_unsafe_aot_autograd", True)
    def test_comprehensive(self, device, dtype, op):
        torchdynamo.reset()
        with torch.no_grad():
            torch.cuda.empty_cache()
        op_name = op.name
        if op.variant_test_name:
            op_name += f".{op.variant_test_name}"

        device_type = torch.device(device).type

        assert device_type in ("cuda", "cpu")

        # with open("test_output.txt", "a") as f:
        #     print(f"CONSIDERING OP {op_name} on {device_type} with {dtype} |
        # {inductor_skips[device_type].get(op_name, set())}", flush=True, file=f)
        #     print(f"CONSIDERING OP {op_name} on {device_type} with {dtype} |
        # {inductor_skips[device_type].get(op_name, set())}", flush=True)
        if dtype in inductor_skips[device_type].get(op_name, set()):
            test_expect = TestExpect.SKIP
            # with open("test_output.txt", "a") as f:
            #     print(f"SKIPPING OP {op_name} on {device_type}", flush=True, file=f)
            #     print(f"SKIPPING OP {op_name} on {device_type}", flush=True)
            self.skipTest(f"{op_name} in {dtype} not supported")
        elif dtype in inductor_expected_failures_single_sample[device_type].get(
            op_name, set()
        ):
            test_expect = TestExpect.XFAILURE
        else:
            test_expect = TestExpect.SUCCESS

        additional_kwargs = {}
        if op_name in inductor_override_kwargs:
            additional_kwargs = inductor_override_kwargs[op_name]
        elif (op_name, device_type) in inductor_override_kwargs:
            additional_kwargs = inductor_override_kwargs[(op_name, device_type)]
        elif (op_name, device_type, dtype) in inductor_override_kwargs:
            additional_kwargs = inductor_override_kwargs[(op_name, device_type, dtype)]

        func = op.get_op()

        def fn(*args, **kwargs):
            return func(*args, **kwargs)

        requires_grad = (
            op.supports_autograd
            and dtype in op.supported_backward_dtypes(device_type)
            # TODO: OpInfo really ought to error out for this case, but it's
            # not exercised in test_ops_gradients atm.  The problem is not
            # complex32 per-se (which is supported by data movement only ops)
            # but that when we do backwards we expect other ops like add to work
            and not dtype == torch.complex32
        )
        samples = op.sample_inputs(device, dtype, requires_grad=requires_grad)

        if op_name not in inductor_all_samples and not ALL_SAMPLES:
            if isinstance(samples, (list, tuple)):
                samples = [samples[0]]
            else:
                samples = [next(samples)]

        try:
            for sample_input in samples:
                args = [sample_input.input] + list(sample_input.args)
                kwargs = sample_input.kwargs
                # UNCOMMENT TO DEBUG SEGFAULTS
                # with open("test_output.txt", "a") as f:
                #     print(f"RUNNING OP {op_name} on {device_type} with {dtype}", flush=True, file=f)
                #     print(f"RUNNING OP {op_name} on {device_type} with {dtype}", flush=True)
                if device_type == "cuda":
                    # opinfo test case have already place the input on the correct device
                    # so we don't need do additional copy by setting copy_to_cuda=False
                    self.check_model_cuda(
                        fn,
                        args,
                        kwargs,
                        check_lowp=False,
                        nopython=True,
                        copy_to_cuda=False,
                        reference_in_float=False,
                        **additional_kwargs,
                    )
                elif device_type == "cpu":
                    self.check_model(
                        fn,
                        args,
                        kwargs,
                        check_lowp=False,
                        nopython=True,
                        **additional_kwargs,
                    )

        except Exception as e:

            if test_expect is TestExpect.XFAILURE:
                return

            seen_failed[device_type].setdefault(op_name, set()).add(dtype)

            if COLLECT_EXPECT:
                return

            known_failure = False
            if dtype in inductor_should_fail_with_exception[device_type].get(
                op_name, set()
            ):
                failure = inductor_should_fail_with_exception[device_type][op_name][
                    dtype
                ]
                if failure in str(e):
                    known_failure = True
            if not known_failure:
                raise e

        # with open("test_output.txt", "a") as f:
        #     print(f"SUCCEEDED OP {op_name} on {device_type} with {dtype}", flush=True, file=f)
        seen_succeeded[device_type].setdefault(op_name, set()).add(dtype)

        if test_expect is TestExpect.XFAILURE and not COLLECT_EXPECT:
            if FAIL_ON_SUCCESS:
                raise RuntimeError(
                    f"unexpected success {op_name}, {dtype}, {device_type}"
                )


instantiate_device_type_tests(TestInductorOpInfo, globals())

if __name__ == "__main__":
    torchdynamo.config.raise_on_assertion_error = True
    run_tests()<|MERGE_RESOLUTION|>--- conflicted
+++ resolved
@@ -124,7 +124,6 @@
     "nn.functional.binary_cross_entropy_with_logits": {f64},
     "nn.functional.gelu": {f64},
     "nn.functional.glu": {f64},
-<<<<<<< HEAD
     "nn.functional.poisson_nll_loss": {f64},
     "nn.functional.selu": {f64},
     "nn.functional.silu": {f64},
@@ -132,8 +131,6 @@
     "nn.functional.conv_transpose3d": {f16, f64},
     "nn.functional._scaled_dot_product_attention": {f64},
     "nn.functional.softmin.with_dtype": {b8, f16, f32, f64, i32, i64},
-=======
->>>>>>> 5cf1d0c7
     "nn.functional.pixel_shuffle": {b8, f16, f32, f64, i32, i64},
     "nn.functional.pixel_unshuffle": {b8, f16, f32, f64, i32, i64},
     "nn.functional.triplet_margin_loss": {f16},
@@ -404,11 +401,8 @@
     "empty_like": {"assert_equal": False},
     "new_empty": {"assert_equal": False},
     "new_empty_strided": {"assert_equal": False},
-<<<<<<< HEAD
     "randn": {"assert_equal": False},
-=======
     ("nn.functional.tanhshrink", "cuda", f16): {"atol": 3e-4, "rtol": 0.001},
->>>>>>> 5cf1d0c7
 }
 
 # Always test with all sample for following ops
