.PHONY: default develop test torchbench format lint setup clean

PY_FILES := $(wildcard *.py) $(wildcard torchdynamo/*.py) $(wildcard torchdynamo/*/*.py) \
            $(wildcard test/*.py) $(wildcard torchinductor/*.py) $(wildcard torchinductor/*/*.py) \
            $(wildcard benchmarks/*.py) $(wildcard benchmarks/*/*.py) $(wildcard .circleci/*.py)
C_FILES := $(wildcard torchdynamo/*.c torchdynamo/*.cpp)
CLANG_TIDY ?= clang-tidy-10
CLANG_FORMAT ?= clang-format-10
PIP ?= python -m pip

# versions used in CI
<<<<<<< HEAD
PYTORCH_VERSION ?= dev20220919
TRITON_VERSION ?= 5b04331dd2efdd23f4475823761fa975de60a514
=======
PYTORCH_VERSION ?= dev20220916
TRITON_VERSION ?= 889d9e34a114b1fe2e8871d21e713794344d12d3
>>>>>>> 3249b78e


default: develop

develop:
	python setup.py develop

test: develop
	pytest test -o log_cli=False

torchbench: develop
	python benchmarks/torchbench.py --fast

overhead: develop
	python benchmarks/torchbench.py --overhead

format:
	isort $(PY_FILES)
	black $(PY_FILES)
	! which $(CLANG_FORMAT) >/dev/null 2>&1 || $(CLANG_FORMAT) -i $(C_FILES)

lint:
	black --check --diff $(PY_FILES)
	isort --check --diff $(PY_FILES)
	flake8 $(PY_FILES)
	mypy
	! which $(CLANG_TIDY) >/dev/null 2>&1 || $(CLANG_TIDY) $(C_FILES) -- \
		-I`python -c 'from distutils.sysconfig import get_python_inc as X; print(X())'` \
		`python -c 'from torch.utils.cpp_extension import include_paths; print(" ".join(map("-I{}".format, include_paths())))'`

lint-deps:
	grep -E '(black|flake8|isort|click|torch|mypy)' requirements.txt | xargs $(PIP) install

setup_lint: lint-deps

setup:
	$(PIP) install -r requirements.txt

setup_nightly:
	$(PIP) install ninja
	$(PIP) install --pre torch==1.13.0.$(PYTORCH_VERSION) --extra-index-url https://download.pytorch.org/whl/nightly/cpu
	$(PIP) install -r requirements.txt

setup_nightly_gpu:
	conda install -y -c pytorch magma-cuda116 cudatoolkit=11.6 -c conda-forge
	$(PIP) install --pre torch==1.13.0.$(PYTORCH_VERSION) \
                      torchvision==0.14.0.$(PYTORCH_VERSION) \
                      torchaudio==0.13.0.$(PYTORCH_VERSION) \
                      torchtext==0.14.0.$(PYTORCH_VERSION) \
                      --extra-index-url https://download.pytorch.org/whl/nightly/cu116
	$(PIP) install ninja
	$(PIP) install -U "git+https://github.com/openai/triton@$(TRITON_VERSION)#subdirectory=python"
	$(PIP) install -r requirements.txt

clean:
	python setup.py clean
	rm -rf build torchdynamo.egg-info torchdynamo/*.so __pycache__ .pytest_cache .benchmarks *.csv dist

clone-deps:
	(cd .. \
		&& (test -e pytorch || git clone --recursive https://github.com/pytorch/pytorch pytorch) \
		&& (test -e torchvision || git clone --recursive https://github.com/pytorch/vision torchvision) \
		&& (test -e torchtext || git clone --recursive https://github.com/pytorch/text torchtext) \
		&& (test -e torchaudio || git clone --recursive https://github.com/pytorch/audio torchaudio) \
		&& (test -e detectron2 || git clone --recursive https://github.com/facebookresearch/detectron2) \
		&& (test -e torchbenchmark || git clone --recursive https://github.com/pytorch/benchmark torchbenchmark) \
		&& (test -e triton || git clone --recursive https://github.com/openai/triton.git) \
	)

pull-deps:
	(cd ../pytorch        && git pull && git submodule update --init --recursive)
	(cd ../torchvision    && git pull && git submodule update --init --recursive)
	(cd ../torchtext      && git pull && git submodule update --init --recursive)
	(cd ../torchaudio     && git pull && git submodule update --init --recursive)
	(cd ../detectron2     && git pull && git submodule update --init --recursive)
	(cd ../torchbenchmark && git pull && git submodule update --init --recursive)
	(cd ../triton         && git checkout master && git pull && git checkout $(TRITON_VERSION) && git submodule update --init --recursive)

build-deps: clone-deps
	# conda env remove --name torchdynamo
	# conda create --name torchdynamo -y python=3.8
	# conda activate torchdynamo
	conda install -y astunparse numpy scipy ninja pyyaml mkl mkl-include setuptools cmake \
        cffi typing_extensions future six requests dataclasses protobuf numba cython scikit-learn
	conda install -y -c pytorch magma-cuda116
	conda install -y -c conda-forge librosa

	make setup && $(PIP) uninstall -y torch
	(cd ../pytorch     && python setup.py clean && python setup.py develop)
	(cd ../torchvision && python setup.py clean && python setup.py develop)
	(cd ../torchtext   && python setup.py clean && python setup.py develop)
	(cd ../torchaudio  && python setup.py clean && python setup.py develop)
	(cd ../detectron2  && python setup.py clean && python setup.py develop)
	(cd ../torchbenchmark && python install.py --continue_on_fail)
	(cd ../triton/python && python setup.py clean && python setup.py develop)
	make setup_lint
	python setup.py develop

baseline-cpu: develop
	 rm -f baseline_*.csv
	 python benchmarks/torchbench.py -n50 --overhead
	 python benchmarks/torchbench.py -n50 --speedup-ts
	 python benchmarks/torchbench.py -n50 --speedup-sr
	 python benchmarks/torchbench.py -n50 --speedup-onnx
	 paste -d, baseline_ts.csv baseline_sr.csv baseline_onnx.csv > baseline_all.csv

baseline-gpu: develop
	 rm -f baseline_*.csv
	 python benchmarks/torchbench.py -dcuda -n100 --overhead
	 python benchmarks/torchbench.py -dcuda -n100 --speedup-ts && mv baseline_ts.csv baseline_nnc.csv
	 python benchmarks/torchbench.py -dcuda -n100 --speedup-ts --nvfuser && mv baseline_ts.csv baseline_nvfuser.csv
	 python benchmarks/torchbench.py -dcuda -n100 --speedup-trt
	 python benchmarks/torchbench.py -dcuda -n100 --speedup-onnx
	 paste -d, baseline_nnc.csv baseline_nvfuser.csv baseline_trt.csv baseline_onnx.csv > baseline_all.csv

gpu-inductor-cudagraphs-fp32: develop
	rm -f inductor.csv baseline_cudagraphs.csv baseline_cg_nvfuser.csv baseline_cg_nnc.csv inductor_gpu_cudagraphs_fp32.csv
	python benchmarks/torchbench.py -dcuda --inductor-settings --float32 -n50 --inductor
	python benchmarks/torchbench.py -dcuda --inductor-settings --float32 -n50 --backend=cudagraphs
	mv speedup_cudagraphs.csv baseline_cudagraphs.csv
	python benchmarks/torchbench.py -dcuda --inductor-settings --float32 -n50 --backend=cudagraphs_ts --nvfuser
	mv speedup_cudagraphs_ts.csv baseline_cg_nvfuser.csv
	python benchmarks/torchbench.py -dcuda --inductor-settings --float32 -n50 --backend=cudagraphs_ts
	mv speedup_cudagraphs_ts.csv baseline_cg_nnc.csv
	paste -d, inductor.csv baseline_cudagraphs.csv baseline_cg_nvfuser.csv baseline_cg_nnc.csv > inductor_gpu_cudagraphs_fp32.csv

gpu-inductor-cudagraphs-fp16: develop
	rm -f inductor.csv baseline_cudagraphs.csv baseline_cg_nvfuser.csv baseline_cg_nnc.csv inductor_gpu_cudagraphs_fp16.csv
	python benchmarks/torchbench.py -dcuda --inductor-settings --float16 -n50 --inductor
	python benchmarks/torchbench.py -dcuda --inductor-settings --float16 -n50 --backend=cudagraphs
	mv speedup_cudagraphs.csv baseline_cudagraphs.csv
	python benchmarks/torchbench.py -dcuda --inductor-settings --float16 -n50 --backend=cudagraphs_ts --nvfuser
	mv speedup_cudagraphs_ts.csv baseline_cg_nvfuser.csv
	python benchmarks/torchbench.py -dcuda --inductor-settings --float16 -n50 --backend=cudagraphs_ts
	mv speedup_cudagraphs_ts.csv baseline_cg_nnc.csv
	paste -d, inductor.csv baseline_cudagraphs.csv baseline_cg_nvfuser.csv baseline_cg_nnc.csv > inductor_gpu_cudagraphs_fp16.csv

gpu-inductor-dynamic: develop
	rm -f inductor.csv baseline_nvfuser.csv baseline_nnc.csv inductor_gpu_dynamic.csv
	python benchmarks/torchbench.py -dcuda --inductor-settings --float32 -n50 --inductor-dynamic
	python benchmarks/torchbench.py -dcuda --inductor-settings --float32 -n50 --backend=ts --nvfuser
	mv speedup_ts.csv baseline_nvfuser.csv
	python benchmarks/torchbench.py -dcuda --inductor-settings --float32 -n50 --backend=ts
	mv speedup_ts.csv baseline_nnc.csv
	paste -d, inductor.csv baseline_nvfuser.csv baseline_nnc.csv > inductor_gpu_dynamic.csv

cpu-inductor: develop
	rm -f inductor.csv speedup_ts.csv cpu_mt_inductor.csv
	python torchbench.py --inductor-settings --fast --inductor
	python torchbench.py --inductor-settings --fast --backend=ts
	paste -d, inductor.csv speedup_ts.csv > cpu_mt_inductor.csv

cpu-inductor-seq: develop
	rm -f inductor.csv speedup_ts.csv cpu_1t_inductor.csv
	taskset 1 python benchmarks/torchbench.py --inductor-settings --fast --inductor --threads=1
	taskset 1 python benchmarks/torchbench.py --inductor-settings --fast --backend=ts --threads=1
	paste -d, inductor.csv speedup_ts.csv > cpu_1t_inductor.csv

gpu-inductor-bw-fp16: develop
	rm -f inductor.csv speedup_aot_nvfuser.csv speedup_aot_cudagraphs.csv
	python benchmarks/torchbench.py --training -dcuda --inductor-settings --float16 -n100 --backend=aot_nvfuser --nvfuser
	python benchmarks/torchbench.py --training -dcuda --inductor-settings --float16 -n100 --backend=aot_cudagraphs
	python benchmarks/torchbench.py --training -dcuda --inductor-settings --float16 -n100 --inductor
	paste -d, inductor.csv speedup_aot_nvfuser.csv speedup_aot_cudagraphs.csv > inductor_bw_fp16.csv

gpu-inductor-bw-fp32: develop
	rm -f inductor.csv speedup_aot_nvfuser.csv speedup_aot_cudagraphs.csv
	python benchmarks/torchbench.py --training -dcuda --inductor-settings --float32 -n100 --backend=aot_nvfuser --nvfuser
	python benchmarks/torchbench.py --training -dcuda --inductor-settings --float32 -n100 --backend=aot_cudagraphs
	python benchmarks/torchbench.py --training -dcuda --inductor-settings --float32 -n100 --inductor
	paste -d, inductor.csv speedup_aot_nvfuser.csv speedup_aot_cudagraphs.csv > inductor_bw_fp32.csv

<|MERGE_RESOLUTION|>--- conflicted
+++ resolved
@@ -9,13 +9,8 @@
 PIP ?= python -m pip
 
 # versions used in CI
-<<<<<<< HEAD
 PYTORCH_VERSION ?= dev20220919
-TRITON_VERSION ?= 5b04331dd2efdd23f4475823761fa975de60a514
-=======
-PYTORCH_VERSION ?= dev20220916
 TRITON_VERSION ?= 889d9e34a114b1fe2e8871d21e713794344d12d3
->>>>>>> 3249b78e
 
 
 default: develop
