import functools
import itertools
import logging
import os
import traceback
import types
import typing
import weakref
from typing import Callable

import torch
from torch.fx.graph_module import _forward_from_src as original_forward_from_src

from . import config
from . import exc
from .allowed_functions import is_allowed
from .bytecode_analysis import remove_dead_code
from .bytecode_analysis import remove_pointless_jumps
from .bytecode_transformation import is_generator
from .bytecode_transformation import transform_code_object
from .eval_frame import TorchPatcher
from .eval_frame import WrapperBackend
from .eval_frame import always_optimize_code_objects
from .eval_frame import skip_code
from .exc import BackendCompilerFailed
from .exc import InternalTorchDynamoError
from .exc import TorchRuntimeError
from .exc import Unsupported
from .exc import unimplemented
from .guards import CheckFunctionManager
from .guards import GuardedCode
from .replay_record import ExecutionRecord
from .symbolic_convert import InstructionTranslator
from .utils import CleanupManager
from .utils import counters
from .utils import dynamo_timed
from .utils import filter_stack
from .utils import format_bytecode
from .utils import gen_record_file_name
from .utils import guard_failures
from .utils import init_logging
from .utils import is_namedtuple
from .utils import istype
from .utils import orig_code_map
from .utils import troubleshooting_url
from .utils import write_record_to_file

log = logging.getLogger(__name__)


class Tracker:
    def __init__(self):
        self.seen = []
        self.seen_ids = set()

    def add(self, strong_obj):
        idx = id(strong_obj)
        if idx not in self.seen_ids:
            obj = weakref.ref(strong_obj, lambda _: self.seen_ids.remove(idx))
            self.seen.append(obj)
            self.seen_ids.add(idx)

    def __contains__(self, item):
        return id(item) in self.seen_ids

    def clear(self):
        self.seen.clear()
        self.seen_ids.clear()


input_codes = Tracker()
output_codes = Tracker()


@functools.wraps(original_forward_from_src)
def fx_forward_from_src_skip_result(*args, **kwargs):
    # we monkey patch FX to prevent infinite loop of trying to convert
    # our generated code
    result: types.FunctionType = original_forward_from_src(*args, **kwargs)
    skip_code(result.__code__)
    return result


def wrap_compiler_fn(compiler_fn):
    """WrapperBackend if config.verify_correctness is True"""
    if config.verify_correctness:
        # wrap backend if verify_correctness is True
        wrapper_backend_compiler_fn = WrapperBackend(compiler_fn)

        wrapper_backend_compiler_fn._torchdynamo_orig_callable = compiler_fn
        return wrapper_backend_compiler_fn

    return compiler_fn


def wrap_convert_context(fn):
    """
    Context manager to:
        1) Save/restore torch random state
        2) Save/restore torch.is_grad_enabled() state
        3) Monkey patch torch.fx.graph_module._forward_from_src
    """

    @functools.wraps(fn)
    def _fn(*args, **kwargs):
        prior_grad_mode = torch.is_grad_enabled()
        rng_state = torch.random.get_rng_state()
        if torch.cuda.is_available():
            cuda_rng_state = torch.cuda.get_rng_state()
        prior_fwd_from_src = torch.fx.graph_module._forward_from_src
        torch.fx.graph_module._forward_from_src = fx_forward_from_src_skip_result
        try:
            return fn(*args, **kwargs)
        finally:
            torch._C._set_grad_enabled(prior_grad_mode)
            torch.random.set_rng_state(rng_state)
            if torch.cuda.is_available():
                torch.cuda.set_rng_state(cuda_rng_state)
            torch.fx.graph_module._forward_from_src = prior_fwd_from_src

    _fn._torchdynamo_orig_callable = fn
    return _fn


@TorchPatcher.suppress_torch_distributed_warnings
def has_tensor_in_frame(frame):
    """Check if the frame has torch.* related bits"""
    # Check if the function was decorated using torchdynamo.optimize
    if frame.f_code in always_optimize_code_objects:
        return True

    # Check if there is global import of torch.*
    for co_name in frame.f_code.co_names:
        if co_name in frame.f_globals:
            if is_allowed(frame.f_globals[co_name]):
                return True

    seen_ids = dict()

    def has_tensor(obj):
        """Recursively check if the obj has a tensor"""
        obj_id = id(obj)
        if obj_id in seen_ids:
            return seen_ids[obj_id]
        seen_ids[obj_id] = False

        if isinstance(obj, (torch.Tensor, torch.nn.Module)):
            seen_ids[obj_id] = True
            return seen_ids[obj_id]
        elif istype(obj, (list, tuple)):
            seen_ids[obj_id] = any([has_tensor(v) for v in obj])
            return seen_ids[obj_id]
        elif istype(obj, dict):
            seen_ids[obj_id] = any([has_tensor(v) for v in obj.values()])
            return seen_ids[obj_id]
        elif istype(obj, (str, int, float, type(None), bool)):
            seen_ids[obj_id] = False
            return seen_ids[obj_id]
        elif is_namedtuple(obj):
            seen_ids[obj_id] = any([has_tensor(getattr(obj, v)) for v in obj._fields])
            return seen_ids[obj_id]
        elif (
            not is_allowed(obj)
            and hasattr(obj, "__dict__")
            and len(getattr(obj, "__dict__"))
        ):
            seen_ids[obj_id] = any([has_tensor(v) for v in obj.__dict__.values()])
            return seen_ids[obj_id]
        else:
            # if config.debug:
            #     print(
            #         f"Assuming that object of type {type(obj)} does not have a tensor"
            #     )
            return False

    # Check if the passed arguments are of type Tensor
    for value in frame.f_locals.values():
        if has_tensor(value):
            return True

    log.debug(
        f"skipping because no torch.* {frame.f_code.co_name} \
            {frame.f_code.co_filename} {frame.f_code.co_firstlineno}"
    )

    return False


def format_error_msg(exc, code, record_filename=None, frame=None):
    msg = os.linesep * 2

    def replay_record_msg():
        if (
            config.replay_record_enabled
            and hasattr(exc, "exec_record")
            and record_filename is not None
        ):
            return f"\nLast frame execution written to {record_filename}. To run only this frame while debugging, run\
 torchdynamo.replay('{record_filename}').\n"
        else:
            return ""

    if config.verbose:
        msg = format_bytecode(
            "WON'T CONVERT", code.co_name, code.co_filename, code.co_firstlineno, code
        )
        msg += "=" * 10 + " TorchDynamo Stack Trace " + "=" * 10 + "\n"
        msg += traceback.format_exc()
        if hasattr(exc, "real_stack"):
            msg += (
                "\n"
                + "=" * 10
                + " The above exception occurred while processing the following code "
                + "=" * 10
                + "\n\n"
            )
            stack_above_dynamo = []
            if frame is not None:
                stack_above_dynamo = filter_stack(traceback.extract_stack(frame))

            msg += "".join(
                traceback.format_list(
                    stack_above_dynamo + list(reversed(exc.real_stack))
                )
            )

        msg += replay_record_msg()

    else:
        msg = f"WON'T CONVERT {code.co_name} {code.co_filename}\
 line {code.co_firstlineno} \ndue to: \n{traceback.format_exc(limit=-1)}"

        if hasattr(exc, "real_stack"):
            msg += f"\nfrom user code:\n {''.join(traceback.format_list([exc.real_stack[-1]]))}"

        msg += replay_record_msg()

        msg += "\nSet torchdynamo.config.verbose=True for more information\n"
    msg += "=" * 10
    return msg


<<<<<<< HEAD
def exception_handler(e, code, frame=None):
    record_filename = None
    if hasattr(e, "exec_record"):
        record_filename = gen_record_file_name(e, code)
        write_record_to_file(record_filename, e.exec_record)

    log.error(format_error_msg(e, code, record_filename, frame))


def convert_frame_assert(compiler_fn: Callable, guard_export_fn=None, one_graph=True):
=======
def convert_frame_assert(
    compiler_fn: Callable, guard_export_fn=None, one_graph=True, export=False
):
>>>>>>> d2c4fccb
    """Fully convert a frame into an FX graph"""
    init_logging()

    compiler_fn = wrap_compiler_fn(compiler_fn)

    @dynamo_timed
    def _convert_frame_assert(frame: types.FrameType, cache_size: int):
        code = frame.f_code
        input_codes.add(code)
        if code in output_codes:
            return None
        if (
            os.environ.get("TORCHDYNAMO_DEBUG_FUNCTION")
            and os.environ.get("TORCHDYNAMO_DEBUG_FUNCTION") != code.co_name
        ):
            return None
        if code.co_name == "<genexpr>" and code.co_filename.endswith(
            ("transformers/file_utils.py", "transformers/utils/generic.py")
        ):
            # not needed, but cleans up torchbench error stats
            return None
        if code.co_name == "__setattr__":
            # setattr could be tricky to handle generally,
            # but also not likely useful to compile- skip the whole frame
            return None
        # Check if the frame is generated by an exec builtin call
        # TODO - Running exec generated frame seems propagates f_globals to the
        # next frames.
        if code.co_name == "<module>" and code.co_filename == "<string>":
            return None

        if (
            code.co_name == "<lambda>"
            and code.co_filename == "<string>"
            and not bool(frame.f_builtins)
        ):
            # namedtuple subclass constructor. Empty builtins cause issue with
            # len keyword in LIST_LEN guard.
            return None

        if is_generator(code):
            unimplemented("generator")
        if cache_size >= config.cache_size_limit:

            def format_func_info(code):
                return f"'{code.co_name}' ({code.co_filename}:{code.co_firstlineno})"

            def format_guard_failures(code):
                # For the common case, it's sufficient to see just the most recent failure.
                # We could add a verbose mode if needed
                return f"{str(guard_failures[code][-1])}"

            assert code in guard_failures, "TODO(whc) any other recompile reasons?"
            log.warning(
                f"torchdynamo hit config.cache_size_limit ({config.cache_size_limit})\n"
                + f"   function: {format_func_info(code)}\n"
                + f"   reasons:  {format_guard_failures(code)}\n"
                + f"to diagnose recompilation issues, see {troubleshooting_url}."
            )
            unimplemented("cache_size_limit reached")

        if not has_tensor_in_frame(frame):
            return None

<<<<<<< HEAD
        return _compile(
            frame.f_code,
            frame.f_globals,
            frame.f_locals,
            frame.f_builtins,
            compiler_fn,
            one_graph,
            guard_export_fn,
            frame,
        )
=======
        # from .utils import print_once;  print_once(code.co_filename)

        def transform(instructions, code_options):
            nonlocal output
            tracer = InstructionTranslator(
                instructions,
                frame.f_code,
                frame.f_locals,
                frame.f_globals,
                frame.f_builtins,
                code_options,
                compiler_fn,
                one_graph,
                export,
            )
            tracer.run()
            output = tracer.output
            assert output.output_instructions
            instructions[:] = output.output_instructions
            code_options.update(output.code_options)
>>>>>>> d2c4fccb

    _convert_frame_assert._torchdynamo_orig_callable = compiler_fn
    return wrap_convert_context(_convert_frame_assert)


def _compile(
    code,
    globals,
    locals,
    builtins,
    compiler_fn,
    one_graph,
    guard_export_fn=None,
    frame=None,
):
    output = None

    # from .utils import print_once;  print_once(code.co_filename)
    def transform(instructions, code_options):
        nonlocal output
        tracer = InstructionTranslator(
            instructions,
            code,
            locals,
            globals,
            builtins,
            code_options,
            compiler_fn,
            one_graph,
        )
        tracer.run()
        output = tracer.output
        assert output.output_instructions
        instructions[:] = output.output_instructions
        code_options.update(output.code_options)

        if config.dead_code_elimination:
            instructions[:] = remove_pointless_jumps(remove_dead_code(instructions))

    try:
        for attempt in itertools.count():
            try:
                out_code = transform_code_object(code, transform)
                orig_code_map[out_code] = code
                break
            except exc.RestartAnalysis:
                log.debug("Restarting analysis ...")
                if attempt > 100:
                    unimplemented("100+ RestartAnalysis() calls")
            except exc.SkipFrame:
                log.debug(
                    f"Skipping frame {code.co_name} \
                    {code.co_filename} {code.co_firstlineno}"
                )
                if one_graph:
                    log.debug("No graph captured with one_graph=True")
                return None
        output_codes.add(out_code)

        log.info(
            format_bytecode(
                "ORIGINAL BYTECODE",
                code.co_name,
                code.co_filename,
                code.co_firstlineno,
                code,
            )
        )
        log.info(
            format_bytecode(
                "MODIFIED BYTECODE",
                code.co_name,
                code.co_filename,
                code.co_firstlineno,
                out_code,
            )
        )

        assert output.guards is not None
        CleanupManager.instance[out_code] = output.cleanups
        check_fn = CheckFunctionManager(output.guards, locals, globals)

        guarded_code = GuardedCode(out_code, check_fn.check_fn)
        guard_str = "GUARDS:\n"
        guard_str += "\n".join([f" - {str(guard)}" for guard in sorted(output.guards)])

        log.info(guard_str)

        if guard_export_fn is not None:
            guard_export_fn(output.guards)

        return guarded_code
    except (
        Unsupported,
        TorchRuntimeError,
        BackendCompilerFailed,
        AssertionError,
    ) as e:
        exception_handler(e, code, frame)
        raise
    except Exception as e:
        exception_handler(e, code, frame)
        raise InternalTorchDynamoError()


def convert_frame(compiler_fn: typing.Callable, guard_export_fn=None):
    """Try to convert a frame into an FX graph, if error leave frame unmodified"""
    inner_convert = convert_frame_assert(compiler_fn, guard_export_fn, one_graph=False)

    def _convert_frame(frame: types.FrameType, cache_size: int):
        counters["frames"]["total"] += 1
        try:
            result = inner_convert(frame, cache_size)
            counters["frames"]["ok"] += 1
            return result
        except AssertionError:
            if config.raise_on_assertion_error:
                raise
        except BackendCompilerFailed:
            raise
        except Exception:
            pass
        return None

    _convert_frame._torchdynamo_orig_callable = compiler_fn
    return _convert_frame


# TODO mlazos: add support for same args, or record them
def replay(filename):
    from .optimizations.backends import eager  # Maybe record the backend?

    original_replay_val = config.replay_record_enabled
    config.replay_record_enabled = False
    init_logging()
    with open(filename, "rb") as in_file:
        record = ExecutionRecord.load(in_file)
    record.globals = record.globals | globals()

    try:
        _compile(
            record.code,
            record.globals,
            record.locals,
            record.builtins,
            eager,
            False,  # one_graph, maybe we should record
            None,  # export_fn
            None,  # frame
        )
    except Exception:
        pass
    finally:
        config.replay_record_enabled = original_replay_val<|MERGE_RESOLUTION|>--- conflicted
+++ resolved
@@ -240,7 +240,6 @@
     return msg
 
 
-<<<<<<< HEAD
 def exception_handler(e, code, frame=None):
     record_filename = None
     if hasattr(e, "exec_record"):
@@ -250,12 +249,9 @@
     log.error(format_error_msg(e, code, record_filename, frame))
 
 
-def convert_frame_assert(compiler_fn: Callable, guard_export_fn=None, one_graph=True):
-=======
 def convert_frame_assert(
     compiler_fn: Callable, guard_export_fn=None, one_graph=True, export=False
 ):
->>>>>>> d2c4fccb
     """Fully convert a frame into an FX graph"""
     init_logging()
 
@@ -320,7 +316,6 @@
         if not has_tensor_in_frame(frame):
             return None
 
-<<<<<<< HEAD
         return _compile(
             frame.f_code,
             frame.f_globals,
@@ -328,31 +323,10 @@
             frame.f_builtins,
             compiler_fn,
             one_graph,
+            export,
             guard_export_fn,
             frame,
         )
-=======
-        # from .utils import print_once;  print_once(code.co_filename)
-
-        def transform(instructions, code_options):
-            nonlocal output
-            tracer = InstructionTranslator(
-                instructions,
-                frame.f_code,
-                frame.f_locals,
-                frame.f_globals,
-                frame.f_builtins,
-                code_options,
-                compiler_fn,
-                one_graph,
-                export,
-            )
-            tracer.run()
-            output = tracer.output
-            assert output.output_instructions
-            instructions[:] = output.output_instructions
-            code_options.update(output.code_options)
->>>>>>> d2c4fccb
 
     _convert_frame_assert._torchdynamo_orig_callable = compiler_fn
     return wrap_convert_context(_convert_frame_assert)
@@ -365,6 +339,7 @@
     builtins,
     compiler_fn,
     one_graph,
+    export,
     guard_export_fn=None,
     frame=None,
 ):
@@ -382,6 +357,7 @@
             code_options,
             compiler_fn,
             one_graph,
+            export,
         )
         tracer.run()
         output = tracer.output
@@ -483,7 +459,7 @@
 
 # TODO mlazos: add support for same args, or record them
 def replay(filename):
-    from .optimizations.backends import eager  # Maybe record the backend?
+    from .optimizations.backends import eager
 
     original_replay_val = config.replay_record_enabled
     config.replay_record_enabled = False
@@ -499,9 +475,10 @@
             record.locals,
             record.builtins,
             eager,
-            False,  # one_graph, maybe we should record
+            False,  # one_graph
             None,  # export_fn
             None,  # frame
+            False,  # Export
         )
     except Exception:
         pass
