import collections
import dataclasses
import dis
import functools
import importlib
import inspect
import itertools
import logging
import operator
import sys
import traceback
import types
import typing
import weakref
from typing import Any
from typing import Dict
from typing import Iterable
from typing import List
from unittest.mock import patch

import torch

import torchdynamo.side_effects
import torchdynamo.variables.base
from torchdynamo.source import AttrSource
from torchdynamo.source import GetItemSource
from torchdynamo.source import GlobalSource
from torchdynamo.source import GlobalWeakRefSource
from torchdynamo.source import LocalSource
from torchdynamo.variables.builder import VariableBuilder

from . import exc
from . import skipfiles
from .allowed_functions import is_allowed
from .allowed_functions import is_builtin
from .bytecode_analysis import livevars_analysis
from .bytecode_transformation import Instruction
from .bytecode_transformation import cleaned_instructions
from .bytecode_transformation import create_instruction
from .bytecode_transformation import is_generator
from .bytecode_transformation import unique_id
from .codegen import PyCodegen
from .exc import Unsupported
from .exc import unimplemented
from .guards import GuardBuilder
from .output_graph import OutputGraph
from .replay_record import ExecutionRecord
from .resume_execution import ContinueExecutionCache
from .resume_execution import ReenterWith
from .utils import counters
from .utils import fake_tensors_available
from .utils import filter_stack
from .utils import istype
from .variables.base import MutableLocal
from .variables.base import VariableTracker
from .variables.base import typestr
from .variables.builtin import BuiltinVariable
from .variables.constant import ConstantVariable
from .variables.dicts import ConstDictVariable
from .variables.functions import BaseUserFunctionVariable
from .variables.functions import NestedUserFunctionVariable
from .variables.functions import UserFunctionVariable
from .variables.lists import BaseListVariable
from .variables.lists import ListIteratorVariable
from .variables.lists import ListVariable
from .variables.lists import SliceVariable
from .variables.lists import TupleVariable
from .variables.misc import ClosureVariable
from .variables.misc import ContextManagerVariable
from .variables.misc import GetAttrVariable
from .variables.misc import GradModeVariable
from .variables.misc import PythonModuleVariable
from .variables.misc import UnknownVariable
from .variables.misc import WithExitFunctionVariable
from .variables.nn_module import NNModuleVariable
from .variables.tensor import TensorVariable
from .variables.torch import TorchVariable
from .variables.user_defined import UserDefinedVariable

log = logging.getLogger(__name__)


@dataclasses.dataclass
class BlockStackEntry:
    target: Instruction
    stack_index: int = None
    with_context: ContextManagerVariable = None

    def can_restore(self):
        return self.with_context is not None

    def resume_fn(self):
        assert self.stack_index is not None
        return ReenterWith(self.stack_index)

    def exit(self, tx):
        return self.with_context.exit(tx)


def stack_op(fn: typing.Callable):
    nargs = len(inspect.signature(fn).parameters)
    fn_var = BuiltinVariable(fn)

    @functools.wraps(fn)
    def impl(self: "InstructionTranslatorBase", inst: Instruction):
        self.push(fn_var.call_function(self, self.popn(nargs), {}))

    return impl


def generic_jump(truth_fn: typing.Callable, push: bool):
    def inner(self: "InstructionTranslatorBase", inst: Instruction):
        value: VariableTracker = self.pop()
        self.output.guards.update(value.guards)
        if value.is_python_constant():
            if truth_fn(value.as_python_constant()):
                push and self.push(value)
                self.jump(inst)
        elif isinstance(value, TensorVariable) and self.should_compile_partial_graph():
            # compile a partial subgraph prefix then jump into user code
            self.push(value)
            self.output.compile_subgraph(self)
            self.pop()

            if_next = self.create_call_resume_at(self.next_instruction)
            push and self.push(value)
            if_jump = self.create_call_resume_at(inst.target)

            self.output.add_output_instructions(
                [(create_instruction(inst.opname, target=if_jump[0]))]
                + if_next
                + if_jump
            )
        elif not isinstance(value, TensorVariable) and value.has_unpack_var_sequence(
            self
        ):
            if truth_fn(len(value.unpack_var_sequence(self))):
                push and self.push(value)
                self.jump(inst)
        else:
            unimplemented(f"generic_jump {typestr(value)}")

    return inner


def break_graph_if_unsupported(*, push):
    def decorator(inner_fn):
        @functools.wraps(inner_fn)
        def wrapper(self: "InstructionTranslatorBase", inst: Instruction):
            state = self.copy_graphstate()
            try:
                return inner_fn(self, inst)
            except Unsupported as exc:
                if not self.should_compile_partial_graph():
                    raise
                user_stack = "".join(
                    traceback.format_list(
                        filter_stack(traceback.extract_stack())
                        + [self.frame_summary()]
                        + list(reversed(exc.real_stack))
                    )
                )

                log.warning(f"Graph break: {exc} from user code at:\n {user_stack}")

                exc.remove_from_stats()
                exc.add_to_stats("graph_break")
            self.restore_graphstate(state)
            self.output.compile_subgraph(self)
            self.popn(push - dis.stack_effect(inst.opcode, inst.arg))

            for _ in range(push):
                self.push(UnknownVariable())

            resume_call_insts = self.create_call_resume_at(self.next_instruction)
            # Check if there is a block stack entry with GradModeVariable. And
            # wrap the instruction causing the graph break inside a try..finally
            # block. See more details at
            # https://github.com/pytorch/torchdynamo/issues/207
            cleanup = []
            if len(self.block_stack) == 1 and isinstance(
                self.block_stack[0].with_context, GradModeVariable
            ):
                ctx_variable = self.block_stack[0].with_context

                cg = PyCodegen(self)
                setup_finally, cleanup = ctx_variable.reconstruct(
                    cg, resume_call_insts[0]
                )
                self.output.add_output_instructions(setup_finally)

            self.output.add_output_instructions([inst])

            # Add the cleanup instructions from try..finally block
            self.output.add_output_instructions(cleanup)
            self.output.add_output_instructions(
                resume_call_insts,
            )

        return wrapper

    return decorator


class InstructionTranslatorBase(object):
    def cell_and_freevars(self):
        if not hasattr(self, "_cell_and_freevars"):
            self._cell_and_freevars = tuple(
                self.code_options["co_cellvars"] or []
            ) + tuple(self.code_options["co_freevars"] or [])
        return self._cell_and_freevars

    def prune_dead_locals(self):
        reads = livevars_analysis(self.instructions, self.current_instruction)
        # implicit use by super()
        # reads = reads | {"__class__"}
        # output variables?
        reads = reads | set(self.cell_and_freevars())
        self.symbolic_locals = collections.OrderedDict(
            [(k, v) for k, v in self.symbolic_locals.items() if k in reads]
        )
        self.output.side_effects.prune_dead_object_new(self)

    def call_function(
        self,
        fn: VariableTracker,
        args: List[VariableTracker],
        kwargs: Dict[str, VariableTracker],
    ):
        assert isinstance(fn, VariableTracker)
        assert isinstance(args, list)
        assert isinstance(kwargs, dict)
        assert all(
            isinstance(x, VariableTracker)
            for x in itertools.chain(args, kwargs.values())
        )
        self.push(fn.call_function(self, args, kwargs))

    def update_locals_and_stack(self, oldvar: VariableTracker, newvar: VariableTracker):
        def repl(v: VariableTracker):
            if v.mutable_local is oldvar.mutable_local:
                return newvar
            return v

        cache = dict()
        self.output.side_effects.apply(repl, cache)
        self.stack = [VariableTracker.apply(repl, x, cache) for x in self.stack]
        for k, x in self.symbolic_locals.items():
            self.symbolic_locals[k] = VariableTracker.apply(repl, x, cache)

    def replace_all(self, oldvar: VariableTracker, newvar: VariableTracker):
        if isinstance(
            oldvar.mutable_local, torchdynamo.side_effects.MutableSideEffects
        ):
            newvar = self.output.side_effects.mutation(oldvar, newvar)
        else:
            assert isinstance(
                oldvar.mutable_local, torchdynamo.variables.base.MutableLocal
            )
            newvar = newvar.clone(
                mutable_local=torchdynamo.variables.base.MutableLocal()
            )
        self.update_locals_and_stack(oldvar, newvar)
        return newvar

    def inline_user_function_return(self, fn, args, kwargs):
        """
        A call to some user defined function by inlining it.
        """
        state = self.copy_graphstate()
        try:
            result = InliningInstructionTranslator.inline_call(self, fn, args, kwargs)
            self.output.guards.update(fn.guards)
            return result
        except Exception:
            self.restore_graphstate(state)
            raise

    def write_record_to_file(self, filename):
        with open(f"{filename}.record", "wb") as f:
            self.exec_record.dump(f)

    def step(self):
        """Process exactly one instruction, return False we should exit"""
        inst = self.instructions[self.instruction_pointer]
        self.current_instruction = inst
        self.exec_record.instrs.append(inst)
        self.instruction_pointer += 1
        if self.instruction_pointer < len(self.instructions):
            self.next_instruction = self.instructions[self.instruction_pointer]
        else:
            self.instruction_pointer = None
            self.next_instruction = None
        if inst.starts_line:
            self.lineno = inst.starts_line

        if len(self.stack) == 0 and self.should_compile_partial_graph():
            self.checkpoint = inst, self.copy_graphstate()

        log.debug(f"TRACE {inst.opname} {inst.argval} {self.stack}")

        try:
            if not hasattr(self, inst.opname):
                unimplemented(f"missing: {inst.opname}")
            getattr(self, inst.opname)(inst)
            return inst.opname != "RETURN_VALUE"
        except Unsupported as exc:
            exc.real_stack.append(self.frame_summary())
            if self.empty_checkpoint():
                raise
        except Exception as exc:
            real_stack = getattr(exc, "real_stack", [])
            real_stack.append(self.frame_summary())
            exc.real_stack = real_stack
            raise

        # generate code from checkpoint
        assert not self.output.output_instructions
        continue_inst, state = self.checkpoint
        self.restore_graphstate(state)
        self.output.compile_subgraph(self, partial_convert=True)
        self.output.add_output_instructions(
            [create_instruction("JUMP_ABSOLUTE", target=continue_inst)]
            + self.instructions
        )

    def run(self):
        try:
            while (
                self.instruction_pointer is not None
                and not self.output.should_exit
                and self.step()
            ):
                pass
<<<<<<< HEAD
        except (
            exc.BackendCompilerFailed,
            exc.RestartAnalysis,
            exc.SkipFrame,
            exc.TorchRuntimeError,
            exc.Unsupported,
        ) as e:
            self.write_record_to_file(str(type(e)))
            raise
        except Exception as e:
            self.write_record_to_file(str(type(e).__name__))
            if config.debug or config.trace or config.print_internal_exceptions:
                sys.stderr.write(
                    f"ERROR FROM offset={self.current_instruction.offset} "
                    f"filename {self.code_options.get('co_filename')} "
                    f"{self.lineno} {typestr(e)}\n"
                )
=======
        except Exception:
>>>>>>> c5204ef7
            raise
        finally:
            # Cleanup the outputGraph to delete the held tensors. We perform the
            # cleanup only for InstructionTranslator and not
            # InliningInstructionTranslator. The InliningInstructionTranslator
            # mutates the output object and is restored to original state if
            # there was an exception.
            if isinstance(self, InstructionTranslator):
                self.output.cleanup()

    def push(self, val):
        assert val is None or isinstance(
            val, VariableTracker
        ), f"push expects VariableTracker, got {typestr(val)}"
        self.stack.append(val)

    def push_many(self, vals: List[TensorVariable]):
        for val in vals:
            self.push(val)

    def pop(self) -> TensorVariable:
        return self.stack.pop()

    def popn(self, n: int) -> List[TensorVariable]:
        assert n >= 0
        return list(reversed([self.pop() for _ in range(n)]))

    def LOAD_FAST(self, inst):
        name = inst.argval
        if name.startswith(".") and name not in self.symbolic_locals:
            # This happens in dict/list comprehensions
            name = name.replace(".", "implicit")
        assert name not in self.cell_and_freevars()
        if name not in self.symbolic_locals:
            unimplemented("undefined LOAD_FAST")
        self.push(self.symbolic_locals[name])
        if name.startswith("___stack"):
            self.symbolic_locals.pop(name)

    def LOAD_DEREF(self, inst):
        assert inst.argval in self.cell_and_freevars()
        if inst.argval not in self.symbolic_locals:
            unimplemented(f"undefined LOAD_DEREF {inst.argval}")
        self.push(self.symbolic_locals[inst.argval])

    def STORE_FAST(self, inst):
        self.symbolic_locals[inst.argval] = self.pop()

    def DELETE_FAST(self, inst):
        del self.symbolic_locals[inst.argval]

    STORE_DEREF = STORE_FAST

    def LOAD_CLOSURE(self, inst):
        self.push(ClosureVariable(name=inst.argval))

    def LOAD_CONST(self, inst):
        self.push(ConstantVariable(value=inst.argval))

    def get_global_source(self, name):
        if self.output.root_globals is self.f_globals:
            source = GlobalSource(name)
        else:
            if "__name__" in self.f_globals:
                source = AttrSource(
                    self.import_source(self.f_globals["__name__"]), name
                )
            else:
                mangled_name = f"___unnamed_scope_{id(self.f_globals)}"
                if mangled_name not in self.output.root_globals:
                    self.output.install_global(mangled_name, self.f_globals)
                source = GetItemSource(GlobalSource(mangled_name), name)
        return source

    def LOAD_GLOBAL(self, inst):
        name = inst.argval
        if name in self.symbolic_globals:
            variable = self.output.side_effects[self.symbolic_globals[name]]
            self.push(self.output.side_effects.load_global(variable, name))
            return

        try:
            value = self.f_globals[name]
        except KeyError:
            return self.load_builtin(inst)

        source = self.get_global_source(name)
        self.push(VariableBuilder(self, source)(value))

    def STORE_GLOBAL(self, inst):
        value = self.pop()
        name = inst.argval
        source = self.get_global_source(name)
        if name not in self.symbolic_globals:
            self.symbolic_globals[name] = object()  # sentinel object
        variable = self.output.side_effects.track_global_existing(
            source, self.symbolic_globals[name]
        )
        self.output.side_effects.store_global(variable, name, value)

    def import_source(self, module_name):
        """Create an alias to a module for use in guards"""
        value = importlib.import_module(module_name)
        alias = f"__import_{module_name.replace('.', '_dot_')}"
        f_globals = self.output.root_globals
        assert alias not in f_globals or f_globals[alias] is value
        f_globals[alias] = value
        self.output.update_co_names(alias)
        return GlobalSource(alias)

    def IMPORT_NAME(self, inst):
        level, fromlist = self.popn(2)
        module_name = inst.argval
        value = __import__(
            module_name,
            fromlist=fromlist.as_python_constant(),
            level=level.as_python_constant(),
        )
        source = self.import_source(module_name)

        if is_allowed(value):
            self.push(TorchVariable(value, source=source))
        elif istype(value, types.ModuleType):
            self.push(PythonModuleVariable(value, source=source))
        else:
            unimplemented(f"IMPORT_NAME {typestr(value)}")

    def IMPORT_FROM(self, inst):
        self.DUP_TOP(inst)
        self.LOAD_ATTR(inst)

    def load_builtin(self, inst):
        assert inst.argval in self.f_builtins
        val = self.f_builtins[inst.argval]
        assert is_builtin(val)
        self.push(VariableBuilder(self, GlobalSource(inst.argval))(val))

    def jump(self, inst):
        self.instruction_pointer = self.indexof[id(inst.target)]

    JUMP_FORWARD = jump
    JUMP_ABSOLUTE = jump

    POP_JUMP_IF_FALSE = generic_jump(operator.not_, False)
    POP_JUMP_IF_TRUE = generic_jump(operator.truth, False)
    JUMP_IF_FALSE_OR_POP = generic_jump(operator.not_, True)
    JUMP_IF_TRUE_OR_POP = generic_jump(operator.truth, True)

    def SETUP_LOOP(self, inst):
        # only exists in python<=3.7
        self.block_stack.append(BlockStackEntry(inst.target))

    def SETUP_EXCEPT(self, inst):
        # only exists in python<=3.7
        self.block_stack.append(BlockStackEntry(inst.target))

    def POP_BLOCK(self, inst):
        self.block_stack.pop()

    def SETUP_WITH(self, inst):
        ctx = self.pop()
        if not isinstance(ctx, ContextManagerVariable):
            unimplemented(f"SETUP_WITH {ctx}")
        self.output.guards.update(ctx.guards)

        if isinstance(self, InstructionTranslator):
            self.block_stack.append(BlockStackEntry(inst.target, len(self.stack), ctx))
        else:
            # can't restore this while inlining
            self.block_stack.append(BlockStackEntry(inst.target))
        self.push(
            WithExitFunctionVariable(
                ctx,
                inst.target,
                **VariableTracker.propagate(ctx),
            )
        )
        self.push(ctx.enter(self))

    def SETUP_FINALLY(self, inst):
        self.block_stack.append(BlockStackEntry(inst.target))

    def BEGIN_FINALLY(self, inst):
        self.push(None)

    def WITH_CLEANUP_START(self, inst):
        exit, exc = self.popn(2)
        if sys.version_info < (3, 8):
            assert exc.is_python_constant()
            assert exc.as_python_constant() is None
        else:
            assert exc is None
        self.push(exc)
        self.push(exit.call_function(self, [ConstantVariable(None)] * 3, {}))

    def WITH_CLEANUP_FINISH(self, inst):
        self.popn(2)
        self.push(None)

    def END_FINALLY(self, inst):
        assert self.pop() is None

    def FOR_ITER(self, inst):
        it = self.pop()
        if isinstance(it, ListIteratorVariable):
            self.output.guards.update(it.guards)
            try:
                val, next_iter = it.next_variables()
                self.replace_all(it, next_iter)
                self.push(next_iter)
                self.push(val)
            except StopIteration:
                self.jump(inst)
        else:
            unimplemented(f"FOR_ITER {typestr(it)}")

    def COMPARE_OP(self, inst):
        left, right = self.popn(2)
        left = left.as_specialized(self)
        right = right.as_specialized(self)
        options = VariableTracker.propagate([left, right])
        op = inst.argval
        supported_is_const = {
            "is": operator.is_,
            "is not": operator.is_not,
            "==": operator.eq,
            "!=": operator.ne,
        }
        supported_tensors = {
            ">": operator.gt,
            "<": operator.lt,
            ">=": operator.ge,
            "<=": operator.le,
            "==": operator.eq,
            "!=": operator.ne,
        }
        supported_any = dict(
            itertools.chain(supported_tensors.items(), supported_is_const.items())
        )
        if (
            isinstance(
                left,
                (
                    TensorVariable,
                    NNModuleVariable,
                    BaseListVariable,
                    UserDefinedVariable,
                    BaseUserFunctionVariable,
                    ConstDictVariable,
                ),
            )
            and isinstance(right, ConstantVariable)
            and right.value is None
            and op in supported_is_const
        ):
            # <non-None> is None
            self.push(
                ConstantVariable(
                    supported_is_const[op](object(), right.value), **options
                )
            )
        elif (
            isinstance(left, TensorVariable) or isinstance(right, TensorVariable)
        ) and op in supported_tensors:
            self.push(
                TensorVariable.create(
                    self,
                    supported_tensors[op](left.as_proxy(), right.as_proxy()),
                    **options,
                )
            )
        elif (
            left.is_python_constant()
            and right.is_python_constant()
            and op in supported_any
        ):
            # constant fold
            self.push(
                ConstantVariable(
                    supported_any[op](
                        left.as_python_constant(), right.as_python_constant()
                    ),
                    **options,
                )
            )
        elif op in ("in", "not in"):
            self.push(right.call_method(self, "__contains__", [left], {}))
            if op == "not in":
                self.UNARY_NOT(inst)
        else:
            unimplemented(f"COMPARE_OP {typestr(left)} {op} {typestr(right)}")

    def GET_ITER(self, inst):
        self.call_function(BuiltinVariable(iter), [self.pop()], {})

    @break_graph_if_unsupported(push=1)
    def CALL_FUNCTION(self, inst):
        args = self.popn(inst.argval)
        fn = self.pop()
        self.call_function(fn, args, {})

    @break_graph_if_unsupported(push=1)
    def CALL_FUNCTION_EX(self, inst):
        if inst.argval == 0:
            kwargsvars = ConstDictVariable({}, dict)
            argsvars = self.pop()
        elif inst.argval == 1:
            kwargsvars = self.pop()
            argsvars = self.pop()
        else:
            unimplemented("CALL_FUNCTION_EX")
        fn = self.pop()
        self.output.guards.update(argsvars.guards)
        self.output.guards.update(kwargsvars.guards)

        if (
            isinstance(fn, GetAttrVariable)
            and isinstance(fn.obj, TensorVariable)
            and fn.name == "view"
            and isinstance(argsvars, (ConstantVariable, TensorVariable))
        ):
            # Hack to handle special case in some bert models.  Converts
            # x.view(*shape) into x.view(shape), which is correct for view()
            # but not generally.  See test_transpose_for_scores().
            argsvars = TupleVariable([argsvars])

        if not isinstance(
            argsvars, BaseListVariable
        ) and argsvars.has_unpack_var_sequence(self):
            argsvars = TupleVariable(argsvars.unpack_var_sequence(self))

        if not isinstance(argsvars, BaseListVariable) or not isinstance(
            kwargsvars, ConstDictVariable
        ):
            unimplemented(f"non-static call {typestr(argsvars)} {typestr(kwargsvars)}")

        self.call_function(fn, argsvars.items, kwargsvars.items)

    @break_graph_if_unsupported(push=1)
    def CALL_FUNCTION_KW(self, inst):
        argnames = self.pop()
        args = self.popn(inst.argval)
        fn = self.pop()
        assert isinstance(argnames, ConstantVariable)
        argnames = argnames.value
        args, kwargs = args[: -len(argnames)], args[-len(argnames) :]
        kwargs = dict(zip(argnames, kwargs))
        assert len(kwargs) == len(argnames)
        self.call_function(fn, args, kwargs)

    def LOAD_METHOD(self, inst):
        self.LOAD_ATTR(inst)
        self.push(self.pop())
        self.push(None)

    def CALL_METHOD(self, inst):
        args = self.popn(inst.argval)
        dummy = self.pop()
        assert dummy is None
        fn = self.pop()
        self.call_function(fn, args, {})

    def LOAD_ATTR(self, inst):
        obj = self.pop()
        result = BuiltinVariable(getattr).call_function(
            self, [obj, ConstantVariable(inst.argval)], {}
        )
        self.push(result)

    def STORE_ATTR(self, inst):
        prior = self.copy_graphstate()
        val, obj = self.popn(2)
        try:
            self.output.guards.update(
                BuiltinVariable(setattr)
                .call_function(self, [obj, ConstantVariable(inst.argval), val], {})
                .guards
            )
            return
        except Unsupported as e:
            if not self.should_compile_partial_graph():
                raise
            e.remove_from_stats()
            e.add_to_stats("graph_break")
            self.restore_graphstate(prior)

        # break the graph
        self.output.compile_subgraph(self)
        self.output.add_output_instructions([inst])
        self.popn(2)
        self.output.add_output_instructions(
            self.create_call_resume_at(self.next_instruction)
        )

    @break_graph_if_unsupported(push=0)
    def STORE_SUBSCR(self, inst):
        val, obj, key = self.popn(3)
        result = obj.call_method(self, "__setitem__", [key, val], {})
        # no result is pushed, so need to lift the guards to global
        self.output.guards.update(result.guards)

    def BUILD_TUPLE(self, inst):
        items = self.popn(inst.argval)
        options = VariableTracker.propagate(items)
        self.push(TupleVariable(items, **options))

    def BUILD_SLICE(self, inst):
        items = self.popn(inst.argval)
        options = VariableTracker.propagate(items)
        self.push(
            SliceVariable(
                [x.as_specialized(self) for x in items],
                **options,
            )
        )

    def BUILD_LIST(self, inst):
        items = self.popn(inst.argval)
        options = VariableTracker.propagate(items)
        self.push(ListVariable(items, mutable_local=MutableLocal(), **options))

    def BUILD_LIST_UNPACK(self, inst, cls=ListVariable):
        seqs = self.popn(inst.argval)
        options = VariableTracker.propagate(seqs)
        items = list()
        for seq in seqs:
            try:
                items.extend(seq.unpack_var_sequence(self))
            except NotImplementedError:
                unimplemented(f"BUILD_LIST_UNPACK {seq}")
        self.push(cls(items, mutable_local=MutableLocal(), **options))

    def BUILD_TUPLE_UNPACK(self, inst):
        self.BUILD_LIST_UNPACK(inst, cls=TupleVariable)

    BUILD_TUPLE_UNPACK_WITH_CALL = BUILD_TUPLE_UNPACK

    def BUILD_MAP(self, inst):
        items = self.popn(inst.argval * 2)
        options = VariableTracker.propagate(items)
        result = dict()
        for k, v in zip(items[::2], items[1::2]):
            assert isinstance(k, ConstantVariable) or (
                isinstance(k, TensorVariable) and k.parameter_value is not None
            )

            result[ConstDictVariable.get_key(k)] = v
        assert len(result) == len(items) / 2
        self.push(
            ConstDictVariable(result, dict, mutable_local=MutableLocal(), **options)
        )

    def BUILD_CONST_KEY_MAP(self, inst):
        keys = self.pop()
        values = self.popn(inst.argval)
        options = VariableTracker.propagate([keys] + values)
        assert isinstance(keys, ConstantVariable)
        keys = keys.value
        assert istype(keys, tuple)
        assert len(keys) == len(values)
        self.push(
            ConstDictVariable(
                dict(zip(keys, values)),
                dict,
                mutable_local=MutableLocal(),
                **options,
            )
        )

    def MAP_ADD(self, inst):
        if sys.version_info < (3, 8):
            v, k = self.popn(2)
        else:
            k, v = self.popn(2)

        assert inst.argval > 0
        obj = self.stack[-inst.arg]
        assert isinstance(obj, ConstDictVariable)
        assert obj.mutable_local
        items = dict(obj.items)
        items[k.as_python_constant()] = v
        self.replace_all(
            obj,
            ConstDictVariable(
                items,
                obj.user_cls,
                **VariableTracker.propagate([obj, k, v]),
            ),
        )

    def LIST_APPEND(self, inst):
        v = self.pop()
        assert inst.argval > 0
        obj = self.stack[-inst.arg]
        assert isinstance(obj, ListVariable)
        assert obj.mutable_local
        self.replace_all(
            obj,
            ListVariable(
                obj.items + [v],
                **VariableTracker.propagate([obj, v]),
            ),
        )

    def MAKE_FUNCTION(self, inst):
        flags = inst.arg
        old_stack = list(self.stack)
        fn_name = self.pop()
        code = self.pop()
        defaults = None
        closure = None
        annotations = None
        kwdefaults = None

        if flags & 0x08:
            closure = self.pop()
        if flags & 0x04:
            annotations = self.pop()
        if flags & 0x02:
            kwdefaults = self.pop()
        if flags & 0x01:
            defaults = self.pop()

        options = VariableTracker.propagate(old_stack[len(self.stack) :])
        self.push(
            NestedUserFunctionVariable(
                fn_name,
                code,
                self.f_globals,
                defaults,
                kwdefaults,
                annotations,
                closure,
                closure_scope=self,
                **options,
            )
        )

    def UNPACK_SEQUENCE(self, inst):
        # TODO(jansel): rewrite this using unpack_var_sequence
        seq = self.pop()
        options = VariableTracker.propagate([seq])
        if isinstance(seq, BaseListVariable):
            assert len(seq.items) == inst.argval
            self.output.guards.update(seq.guards)
            for i in reversed(seq.items):
                self.push(i)
        elif seq.is_python_constant() and isinstance(seq, ConstantVariable):
            val = seq.as_python_constant()
            assert len(val) == inst.argval
            for i in reversed(val):
                self.push(ConstantVariable(i, **options))
        elif isinstance(seq, TensorVariable):
            proxy = seq.as_proxy()
            for i in reversed(range(inst.argval)):
                self.push(TensorVariable.create(self, proxy[i], **options))
        elif isinstance(seq, GetAttrVariable) and isinstance(seq.obj, TensorVariable):
            # x, y = a.shape
            proxy = getattr(seq.obj.as_proxy(), seq.name)
            for i in reversed(range(inst.argval)):
                self.push(TensorVariable.create(self, proxy[i], **options))
        else:
            unimplemented(f"UNPACK_SEQUENCE {seq}")

    def UNPACK_EX(self, inst):
        assert 0 <= inst.argval <= 0xFFFF
        prefix = inst.argval & 0xFF  # low byte
        suffix = inst.argval >> 8  # high byte
        seq = self.pop()
        options = VariableTracker.propagate(seq)
        if seq.has_unpack_var_sequence(self):
            vals = list(seq.unpack_var_sequence(self))
            assert len(vals) >= prefix + suffix
            vals_prefix = vals[:prefix]
            vals_list = vals[prefix : len(vals) - suffix]
            vals_suffix = vals[len(vals) - suffix :]
            for item in reversed(vals_suffix):
                self.push(item.add_options(options))
            self.push(TupleVariable(vals_list, **options))
            for item in reversed(vals_prefix):
                self.push(item.add_options(options))
        else:
            unimplemented(f"UNPACK_EX {seq}")

    def NOP(self, inst):
        pass

    def POP_TOP(self, inst):
        self.pop()

    def ROT_TWO(self, inst):
        a = self.pop()
        b = self.pop()
        self.push(a)
        self.push(b)

    def ROT_THREE(self, inst):
        a = self.pop()
        b = self.pop()
        c = self.pop()
        self.push(a)
        self.push(c)
        self.push(b)

    def ROT_FOUR(self, inst):
        a = self.pop()
        b = self.pop()
        c = self.pop()
        d = self.pop()
        self.push(a)
        self.push(d)
        self.push(c)
        self.push(b)

    def DUP_TOP(self, inst):
        a = self.pop()
        self.push(a)
        self.push(a)

    def DUP_TOP_TWO(self, inst):
        a = self.pop()
        b = self.pop()
        self.push(b)
        self.push(a)
        self.push(b)
        self.push(a)

    def FORMAT_VALUE(self, inst):
        flags = inst.arg
        if (flags & 0x04) == 0x04:
            fmt_spec = self.pop()
        else:
            fmt_spec = ConstantVariable("")

        value = self.pop()

        if (flags & 0x03) == 0x01:
            value = BuiltinVariable(str).call_function(self, [value], {})
        elif (flags & 0x03) == 0x02:
            value = BuiltinVariable(repr).call_function(self, [value], {})
        elif (flags & 0x03) == 0x03:
            value = BuiltinVariable(ascii).call_function(self, [value], {})

        fmt_var = ConstantVariable(
            "{:" + fmt_spec.as_python_constant() + "}"
        ).add_options(fmt_spec)

        self.call_function(BuiltinVariable(str.format), [fmt_var, value], {})

    def BUILD_STRING(self, inst):
        result = ""
        for _ in range(inst.arg):
            str_var = self.pop()
            assert isinstance(str_var, ConstantVariable)
            result = str_var.value + result
        self.push(ConstantVariable(value=result))

    def IS_OP(self, inst):
        assert inst.argval == 0 or inst.argval == 1
        if inst.argval == 0:
            new_argval = "is"
        else:
            new_argval = "is not"
        new_inst = create_instruction("COMPARE_OP", argval=new_argval)
        self.COMPARE_OP(new_inst)

    def CONTAINS_OP(self, inst):
        assert inst.argval == 0 or inst.argval == 1
        left, right = self.popn(2)
        op = inst.argval
        self.push(right.call_method(self, "__contains__", [left], {}))
        if op == 1:
            self.UNARY_NOT(inst)

    def LIST_EXTEND(self, inst):
        v = self.pop()
        assert inst.argval > 0
        obj = self.stack[-inst.arg]
        assert isinstance(obj, ListVariable)
        assert obj.mutable_local
        obj.call_method(self, "extend", [v], {})

    def LIST_TO_TUPLE(self, inst):
        self.push(BuiltinVariable(tuple).call_function(self, [self.pop()], {}))

    def DICT_MERGE(self, inst):
        v = self.pop()
        assert inst.argval > 0
        obj = self.stack[-inst.arg]
        assert isinstance(obj, ConstDictVariable)
        assert obj.mutable_local
        obj.call_method(self, "update", [v], {})

    def GEN_START(self, inst):
        self.pop()

    def GET_LEN(self, inst):
        tos = self.stack[-1]
        if tos.is_python_constant():
            self.push(ConstantVariable(len(tos.as_python_constant())))
        else:
            self.push(tos.call_method(self, "__len__", [], {}))

    def MATCH_MAPPING(self, inst):
        tos = self.stack[-1]
        assert isinstance(tos, ConstDictVariable)
        if isinstance(tos.items, collections.abc.Mapping):
            self.push(ConstantVariable(True))
        else:
            self.push(ConstantVariable(False))

    def MATCH_SEQUENCE(self, inst):
        tos = self.stack[-1]
        assert tos.is_python_constant()
        tos_value = tos.as_python_constant()
        if isinstance(tos_value, collections.abc.Sequence) and not isinstance(
            tos_value, (str, bytes, bytearray)
        ):
            self.push(ConstantVariable(True))
        else:
            self.push(ConstantVariable(False))

    def MATCH_KEYS(self, inst):
        tos = self.stack[-1]
        assert tos.is_python_constant()
        keys = tos.as_python_constant()
        tos1 = self.stack[-2]
        assert isinstance(tos1, ConstDictVariable)
        match_obj = tos1.items
        if all(key in match_obj for key in keys):
            self.push(TupleVariable(list(match_obj[key] for key in keys)))
            self.push(ConstantVariable(True))
        else:
            self.push(ConstantVariable(None))
            self.push(ConstantVariable(False))

    UNARY_POSITIVE = stack_op(operator.pos)
    UNARY_NEGATIVE = stack_op(operator.neg)
    UNARY_NOT = stack_op(operator.not_)
    UNARY_INVERT = stack_op(operator.invert)

    BINARY_POWER = stack_op(operator.pow)
    BINARY_MULTIPLY = stack_op(operator.mul)
    BINARY_MATRIX_MULTIPLY = stack_op(operator.matmul)
    BINARY_FLOOR_DIVIDE = stack_op(operator.floordiv)
    BINARY_TRUE_DIVIDE = stack_op(operator.truediv)
    BINARY_MODULO = stack_op(operator.mod)
    BINARY_ADD = stack_op(operator.add)
    BINARY_SUBTRACT = stack_op(operator.sub)
    BINARY_SUBSCR = break_graph_if_unsupported(push=1)(stack_op(operator.getitem))
    BINARY_LSHIFT = stack_op(operator.lshift)
    BINARY_RSHIFT = stack_op(operator.rshift)
    BINARY_AND = stack_op(operator.and_)
    BINARY_OR = stack_op(operator.or_)
    BINARY_XOR = stack_op(operator.xor)

    INPLACE_POWER = stack_op(operator.ipow)
    INPLACE_MULTIPLY = stack_op(operator.imul)
    INPLACE_MATRIX_MULTIPLY = stack_op(operator.imatmul)
    INPLACE_FLOOR_DIVIDE = stack_op(operator.ifloordiv)
    INPLACE_TRUE_DIVIDE = stack_op(operator.itruediv)
    INPLACE_MODULO = stack_op(operator.imod)
    INPLACE_ADD = stack_op(operator.iadd)
    INPLACE_SUBTRACT = stack_op(operator.isub)
    INPLACE_LSHIFT = stack_op(operator.ilshift)
    INPLACE_RSHIFT = stack_op(operator.irshift)
    INPLACE_AND = stack_op(operator.iand)
    INPLACE_XOR = stack_op(operator.ixor)
    INPLACE_OR = stack_op(operator.ior)

    def copy_graphstate(self):
        """Create a checkpoint of the current state by copying everything"""
        return (
            self.output.copy_graphstate(),
            collections.OrderedDict(self.symbolic_locals),
            list(self.stack),
            list(self.block_stack),
            self.instruction_pointer,
            self.current_instruction,
            self.next_instruction,
            self.lineno,
        )

    def restore_graphstate(self, state):
        """Restore a checkpoint created by self.copy_graphstate()"""
        (
            output_state,
            self.symbolic_locals,
            self.stack,
            self.block_stack,
            self.instruction_pointer,
            self.current_instruction,
            self.next_instruction,
            self.lineno,
        ) = state
        self.output.restore_graphstate(output_state)

    def empty_checkpoint(self):
        if self.checkpoint is None:
            return True
        output_graphstate = self.checkpoint[1][0]
        graphstate = self.checkpoint[1][1:]
        state = (*output_graphstate, *graphstate)
        for obj in state:
            if isinstance(obj, Iterable):
                if len(obj) != 0:
                    return False
        return True

    def frame_summary(self):
        return traceback.FrameSummary(
            getattr(self.f_code, "co_filename", "<unknown>"),
            self.lineno,
            getattr(self.f_code, "co_name", "<unknown>"),
            lookup_line=False,
        )

    def store_dict_key(self, name, value):
        self.output.guards.add(
            GlobalWeakRefSource(name).create_guard(GuardBuilder.WEAKREF_ALIVE)
        )
        self.f_globals[name] = weakref.ref(value)

    @property
    def fake_mode(self):
        return self._fake_mode

    def find_symbolic_locals_name(self, tensor_variable):
        for key, value in self.symbolic_locals.items():
            if value is tensor_variable:
                return key
        return None

    def __init__(
        self,
        output: OutputGraph,
        instructions: List[Instruction],
        f_globals: Dict[str, Any],
        f_builtins: Dict[str, Any],
        code_options: Dict[str, Any],
        symbolic_locals: Dict[str, VariableTracker],
        symbolic_globals: Dict[str, VariableTracker],
        f_code: types.CodeType,
    ):
        super(InstructionTranslatorBase, self).__init__()

        # Mutable state checkpointed by copy_graphstate()
        self.output: OutputGraph = output
        self.symbolic_locals: Dict[str, VariableTracker] = symbolic_locals
        self.symbolic_globals: Dict[str, VariableTracker] = symbolic_globals
        self.stack: List[VariableTracker] = []
        self.instruction_pointer: int = 0
        self.current_instruction: Instruction = create_instruction("NOP")
        self.next_instruction: typing.Optional[Instruction] = None
        self.block_stack: List[BlockStackEntry] = []
        self.lineno: int = code_options.get("co_firstlineno")

        # Properties of the input/output code
        self.instructions: List[Instruction] = instructions
        self.indexof: Dict[int, int] = {id(i): n for n, i in enumerate(instructions)}
        self.f_globals: Dict[str, Any] = f_globals
        self.f_builtins: Dict[str, Any] = f_builtins
        self.code_options: Dict[str, Any] = code_options
        self.f_code: types.CodeType = f_code

        # Execution record for replaying errors
        self.exec_record = ExecutionRecord(code_options=code_options)

        if fake_tensors_available:
            with torch._subclasses.FakeTensorMode() as fake_mode:
                pass
            self._fake_mode = fake_mode

        self.checkpoint = None
        self.random_calls: List[tuple] = []

        if sys.version_info >= (3, 10):
            from .resume_execution import CO_ASYNC_GENERATOR
            from .resume_execution import CO_COROUTINE
            from .resume_execution import CO_GENERATOR
            from .resume_execution import CO_ITERABLE_COROUTINE

            if f_code.co_flags & (
                CO_GENERATOR | CO_COROUTINE | CO_ITERABLE_COROUTINE | CO_ASYNC_GENERATOR
            ):
                self.push(BuiltinVariable(None))


class InstructionTranslator(InstructionTranslatorBase):
    def __init__(
        self,
        instructions: List[Instruction],
        f_code,
        f_locals,
        f_globals,
        f_builtins,
        code_options,
        compiler_fn,
        one_graph,
    ):
        super(InstructionTranslator, self).__init__(
            output=OutputGraph(f_globals, code_options, compiler_fn, self),
            instructions=instructions,
            f_globals=f_globals,
            f_builtins=f_builtins,
            code_options=code_options,
            symbolic_locals=collections.OrderedDict(),  # set below
            # A global var is inserted only after a STORE_GLOBAL happens to it
            symbolic_globals=collections.OrderedDict(),
            f_code=f_code,
        )
        self.one_graph: bool = one_graph
        vars = list(code_options["co_varnames"])
        vars.extend(x for x in self.cell_and_freevars() if x not in vars)
        self.symbolic_locals = collections.OrderedDict(
            (k, VariableBuilder(self, LocalSource(k))(f_locals[k]))
            for k in vars
            if k in f_locals
        )

        # symbolic_locals contains the mapping from original f_locals to the
        # Variable objects. During the Variable building phase, each object also
        # has its associated guards. At the end, we will accumulate these
        # guards.
        #
        # One way of handling these guards is to just accumulate all of them
        # right now. However, many f_locals might not be used in the frame and
        # thus can unnecessarily increase guard execution overhead.  Therefore,
        # we selectively update output.guards as we run the Python Bytecode
        # instruction by instruction.
        #
        # An exception here is list/dict variables. Guards related to these
        # variables have indexed access, like Tensor_match on args[0], and if
        # args is not used in this frame, we will miss a LIST_LENGTH check like
        # len(args) == 2. Missing the LIST_LENGTH check causes problem for the
        # next invocation when args is not a list, and args[0] is a runtime
        # error. Therefore, we recursively add guards for list/dict variable here.
        for val in self.symbolic_locals.values():
            if isinstance(
                val, (ListIteratorVariable, BaseListVariable, ConstDictVariable)
            ):
                local_guards = VariableTracker.propagate(val)["guards"]
                index_guards = [
                    guard
                    for guard in local_guards
                    if guard.create_fn
                    in (
                        GuardBuilder.LIST_LENGTH,
                        GuardBuilder.DICT_KEYS,
                        GuardBuilder.ODICT_KEYS,
                        GuardBuilder.TUPLE_ITERATOR_LEN,
                    )
                ]
                self.output.guards.update(index_guards)

        self._freevars_ids = dict()
        for name in self.code_options["co_freevars"]:
            if name in f_locals:
                self._freevars_ids[name] = id(f_locals[name])

    def match_nested_cell(self, name, cell):
        """Match a cell in this method to one in a function we are inlining"""
        value = cell.cell_contents
        # TODO(jansel): check the id of the cell rather than the contents
        if id(value) != self._freevars_ids.get(name):
            return None
        return self.symbolic_locals[name]

    def should_compile_partial_graph(self):
        return all(b.can_restore() for b in self.block_stack) and not self.one_graph

    def create_call_resume_at(self, inst):
        self.instruction_pointer = None

        if inst.opname == "RETURN_VALUE":
            return [create_instruction("RETURN_VALUE")]

        reads = livevars_analysis(self.instructions, inst)
        argnames = tuple(
            k
            for k in self.symbolic_locals.keys()
            if k in reads and k not in self.cell_and_freevars()
        )
        nargs = len(self.stack) + len(argnames)

        name = unique_id(f"__resume_at_{inst.offset}")

        new_code: types.CodeType = ContinueExecutionCache.lookup(
            self.f_code,
            inst.offset,
            len(self.stack),
            argnames,
            tuple(b.resume_fn() for b in self.block_stack),
        )

        cg = PyCodegen(self)

        if new_code.co_freevars:
            cg.make_function_with_closure(name, new_code, len(self.stack))
        else:
            self.output.install_global(
                name, types.FunctionType(new_code, self.f_globals, name)
            )
            cg.extend_output(cg.load_function_name(name, len(self.stack)))

        cg.extend_output([cg.create_load(k) for k in argnames])
        cg.extend_output(
            [
                create_instruction("CALL_FUNCTION", nargs),
                create_instruction("RETURN_VALUE"),
            ]
        )
        return cg.get_instructions()

    def RETURN_VALUE(self, inst):
        if self.output.count_calls() == 0:
            raise exc.SkipFrame()
        self.instruction_pointer = None
        self.output.compile_subgraph(self)
        self.output.add_output_instructions([create_instruction("RETURN_VALUE")])


class InliningInstructionTranslator(InstructionTranslatorBase):
    """Trace and inline a called method"""

    @classmethod
    def inline_call(cls, parent, func, args, kwargs):
        with patch.dict(counters, {"unimplemented": counters["inline_call"]}):
            return cls.inline_call_(parent, func, args, kwargs)

    @staticmethod
    def inline_call_(parent, func, args, kwargs):
        assert isinstance(func, (UserFunctionVariable, NestedUserFunctionVariable))
        if func.has_self():
            unimplemented("inline with __self__")

        if func.get_name() == "patched_init":
            unimplemented("Patched init cannot be inlined.")

        if skipfiles.check(
            func.get_filename()
        ) and not skipfiles.is_torch_inline_allowed(func.get_filename()):
            unimplemented(
                f"inline in skipfiles: {func.get_name()} {func.get_filename()}"
            )

        try:
            sub_locals, closure_cells = func.bind_args(parent, args, kwargs)
        except TypeError as exc:
            log.warning(
                f"{func.get_filename()} {func.get_function()} {args} {kwargs} {exc}"
            )
            unimplemented("arg mismatch inlining")

        for v in itertools.chain(sub_locals.values(), closure_cells.values()):
            if not isinstance(v, VariableTracker):
                unimplemented(f"unconverted arg {v}")

        code: types.CodeType = func.get_code()
        if code.co_name in ("__setitem__", "__setattr__"):
            unimplemented(f"inline {code.co_name}")

        log.debug(f"INLINING {code} \n {dis.Bytecode(code).dis()} \n")

        if is_generator(code):
            tracer = InliningGeneratorInstructionTranslator(
                parent, code, sub_locals, parent.symbolic_globals, closure_cells, func
            )
        else:
            tracer = InliningInstructionTranslator(
                parent, code, sub_locals, parent.symbolic_globals, closure_cells, func
            )

        tracer.run()
        assert tracer.symbolic_result is not None
        func.export_freevars(parent, tracer)

        if tracer.f_globals is parent.f_globals:
            # Merge symbolic_globals back if parent and child are in the same namespace
            parent.symbolic_globals.update(tracer.symbolic_globals)

        log.debug(f"DONE INLINING {code}")

        if is_generator(code):
            assert tracer.symbolic_result.as_python_constant() is None
            return ListIteratorVariable(
                tracer.generated_items,
                mutable_local=MutableLocal(),
                **VariableTracker.propagate(tracer.symbolic_result),
            )
        else:
            return tracer.symbolic_result

    def __init__(
        self,
        parent: InstructionTranslatorBase,
        code: types.CodeType,
        symbolic_locals: Dict[str, VariableTracker],
        symbolic_globals: Dict[str, VariableTracker],
        closure_cells: Dict[str, VariableTracker],
        funcvar: BaseUserFunctionVariable,
    ):
        f_globals = funcvar.get_globals()
        f_builtins = f_globals["__builtins__"]
        if not isinstance(f_builtins, dict):
            f_builtins = f_builtins.__dict__
        super(InliningInstructionTranslator, self).__init__(
            output=parent.output,
            f_globals=f_globals,
            f_builtins=f_builtins,
            symbolic_locals=symbolic_locals,
            symbolic_globals=symbolic_globals,
            instructions=cleaned_instructions(code),
            code_options={k: getattr(code, k) for k in dir(code)},
            f_code=code,
        )
        self.parent = parent
        self.symbolic_result = None
        self.closure_cells = closure_cells

    @property
    def fake_mode(self):
        return self.parent.fake_mode

    def STORE_DEREF(self, inst):
        if inst.argval in self.closure_cells:
            cell = self.closure_cells[inst.argval]
            val = self.pop()
            if isinstance(cell, ClosureVariable):
                self.output.root_tx.symbolic_locals[cell.name] = val
            else:
                self.output.side_effects.store_cell(cell, val)
        else:
            if isinstance(
                self.symbolic_locals.get(inst.argval),
                torchdynamo.variables.NewCellVariable,
            ):
                self.output.side_effects.store_cell(
                    self.symbolic_locals[inst.argval], self.pop()
                )
            else:
                unimplemented("write to __closure__ while inlining")

    def LOAD_DEREF(self, inst):
        if inst.argval in self.closure_cells:
            cell = self.closure_cells[inst.argval]
            if isinstance(cell, ClosureVariable):
                self.push(self.output.root_tx.symbolic_locals[cell.name])
            else:
                self.push(self.output.side_effects.load_cell(cell))
        else:
            maybe_sym_local = self.symbolic_locals.get(inst.argval, None)
            if isinstance(maybe_sym_local, torchdynamo.variables.NewCellVariable):
                self.push(self.output.side_effects.load_cell(maybe_sym_local))
            else:
                super().LOAD_DEREF(inst)

    def LOAD_CLOSURE(self, inst):
        assert inst.argval in self.cell_and_freevars()
        self.push(self.closure_cells[inst.argval])

    def replace_all(self, oldvar: VariableTracker, newvar: VariableTracker):
        newvar = super().replace_all(oldvar, newvar)
        # recursively check and update parent's locals and stack in case oldvar is from parent
        translator = self
        while hasattr(translator, "parent"):
            translator = translator.parent
            translator.update_locals_and_stack(oldvar, newvar)
        return newvar

    def should_compile_partial_graph(self):
        return False  # inlining functions is all-or-nothing

    def create_call_resume_at(self, offset):
        unimplemented("cant resume while inlining")

    def RETURN_VALUE(self, inst):
        self.symbolic_result = self.pop()
        self.instruction_pointer = None


class InliningGeneratorInstructionTranslator(InliningInstructionTranslator):
    def __init__(self, *args, **kwargs):
        super(InliningGeneratorInstructionTranslator, self).__init__(*args, **kwargs)
        self.generated_items = []

    def YIELD_VALUE(self, inst: Instruction):
        self.generated_items.append(self.pop())
        # TODO(jansel): figure out why this is needed, it isn't in the docs for YIELD_VALUE
        self.push(ConstantVariable(None))<|MERGE_RESOLUTION|>--- conflicted
+++ resolved
@@ -332,27 +332,7 @@
                 and self.step()
             ):
                 pass
-<<<<<<< HEAD
-        except (
-            exc.BackendCompilerFailed,
-            exc.RestartAnalysis,
-            exc.SkipFrame,
-            exc.TorchRuntimeError,
-            exc.Unsupported,
-        ) as e:
-            self.write_record_to_file(str(type(e)))
-            raise
-        except Exception as e:
-            self.write_record_to_file(str(type(e).__name__))
-            if config.debug or config.trace or config.print_internal_exceptions:
-                sys.stderr.write(
-                    f"ERROR FROM offset={self.current_instruction.offset} "
-                    f"filename {self.code_options.get('co_filename')} "
-                    f"{self.lineno} {typestr(e)}\n"
-                )
-=======
         except Exception:
->>>>>>> c5204ef7
             raise
         finally:
             # Cleanup the outputGraph to delete the held tensors. We perform the
