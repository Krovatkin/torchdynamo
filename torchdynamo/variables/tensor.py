--- conflicted
+++ resolved
@@ -248,17 +248,6 @@
             and (proxy.node.target == "item" or proxy.node.target == math.sqrt)
             and config.capture_scalar_outputs
         ):
-<<<<<<< HEAD
-            return UnspecializedPythonVariable.create(
-                tx=tx,
-                proxy=proxy,
-                example_value=torch.tensor(example_value),
-                raw_value=example_value,
-                need_unwrap=False,
-                **options,
-            )
-
-=======
             if use_fake_tensors:
                 # item raw value should not be accessed
                 return FakeItemVariable.create(
@@ -276,7 +265,6 @@
                     need_unwrap=False,
                     **options,
                 )
->>>>>>> 512d2140
         else:
             assert (
                 False
